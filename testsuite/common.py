""" In order to make testing easier and more consistent, we provide a
number of convenience functions, variables, and classes, for a wide
variety of reasons. To import this module, first set up
:ref:`development-unit-testing-relative-imports` and then simply do:

.. code-block:: python

    from common import *
"""

import os
import re
import sys
import codecs
<<<<<<< HEAD
import lxml.etree
import Bcfg2.Options
=======
import unittest
import lxml.etree
>>>>>>> bf2ee31f
from mock import patch, MagicMock, _patch, DEFAULT
try:
    from unittest import skip, skipIf, skipUnless, TestCase
except ImportError:
    from unittest2 import skip, skipIf, skipUnless, TestCase

#: The XInclude namespace name
XI_NAMESPACE = "http://www.w3.org/2001/XInclude"

#: The XInclude namespace in a format suitable for use in XPath
#: expressions
XI = "{%s}" % XI_NAMESPACE

#: Whether or not the tests are being run on Python 3.
inPy3k = False
if sys.hexversion >= 0x03000000:
    inPy3k = True


#: A function to set a default config option if it's not already set
def set_setup_default(option, value=None):
    if not hasattr(Bcfg2.Options.setup, option):
        setattr(Bcfg2.Options.setup, option, value)

Bcfg2.Options.Parser.unit_test = True

try:
    import django.conf
    has_django = True

    set_setup_default("db_engine", "sqlite3")
    set_setup_default("db_name",
                      os.path.join(os.path.dirname(os.path.abspath(__file__)),
                                  "test.sqlite"))
    set_setup_default("db_user")
    set_setup_default("db_password")
    set_setup_default("db_host")
    set_setup_default("db_port")
    set_setup_default("db_opts", dict())
    set_setup_default("db_schema")
    set_setup_default("timezone")
    set_setup_default("web_debug", False)
    set_setup_default("web_prefix")

    import Bcfg2.DBSettings
    Bcfg2.DBSettings.finalize_django_config()
except ImportError:
    has_django = False

#: The path to the Bcfg2 specification root for the tests.  Using the
#: root directory exposes a lot of potential problems with building
#: paths.
datastore = "/"

set_setup_default("repository", datastore)

try:
    from mock import call
except ImportError:
    def call(*args, **kwargs):
        """ Analog to the Mock call object, which is a fairly recent
        addition, but it's very very useful, so we create our own
        function to create Mock calls"""
        return (args, kwargs)

#: The name of the builtin module, for mocking Python builtins.  In
#: Python 2, this is ``__builtin__``, in Python 3 ``builtins``.  To
#: patch a builtin, you must do something like:
#:
#: .. code-block:: python
#:
#:     @patch("%s.open" % open)
#:     def test_something(self, mock_open):
#:         ...
builtins = "__builtin__"


if inPy3k:
    builtins = "builtins"

    def u(s):
        """ Get a unicode string, whatever that means.  In Python 2,
        returns a unicode object; in Python 3, returns a str object.

        :param s: The string to unicode-ify.
        :type s: str
        :returns: str or unicode """
        return s
else:
    def u(s):
        """ Get a unicode string, whatever that means.  In Python 2,
        returns a unicode object; in Python 3, returns a str object.

        :param s: The string to unicode-ify.
        :type s: str
        :returns: str or unicode """
        return codecs.unicode_escape_decode(s)[0]


class Bcfg2TestCase(TestCase):
    """ Base TestCase class that inherits from
    :class:`unittest.TestCase`.  This class adds
    :func:`assertXMLEqual`, a useful assertion method given all the
    XML used by Bcfg2.
    """
<<<<<<< HEAD
=======
    if not hasattr(unittest.TestCase, "assertItemsEqual"):
        # TestCase in Py3k lacks assertItemsEqual, but has the other
        # convenience methods.  this code is (mostly) cribbed from the
        # py2.7 unittest library
        def assertItemsEqual(self, expected_seq, actual_seq, msg=None):
            """ Implementation of
            :func:`unittest.TestCase.assertItemsEqual` for python
            versions that lack it """
            first_seq, second_seq = list(actual_seq), list(expected_seq)
            differences = _count_diff_all_purpose(first_seq, second_seq)

            if differences:
                standardMsg = 'Element counts were not equal:\n'
                lines = ['First has %d, Second has %d:  %r' % diff
                         for diff in differences]
                diffMsg = '\n'.join(lines)
                standardMsg += diffMsg
                if msg is None:
                    msg = standardMsg
                else:
                    msg = "%s : %s" % (standardMsg, msg)
                self.fail(msg)

    if not hasattr(unittest.TestCase, "assertRegexpMatches"):
        # Some versions of TestCase in Py3k seem to lack
        # assertRegexpMatches, but have the other convenience methods.
        assertRegexpMatches = _assertion(lambda s, r: _regex_matches(s, r),
                                         "%s does not contain /%s/")

    if not hasattr(unittest.TestCase, "assertNotRegexpMatches"):
        # Some versions of TestCase in Py3k seem to lack
        # assertNotRegexpMatches even though they have
        # assertRegexpMatches
        assertNotRegexpMatches = \
            _assertion(lambda s, r: not _regex_matches(s, r),
                       "%s contains /%s/")

    if not hasattr(unittest.TestCase, "assertIn"):
        # versions of TestCase before python 2.7 and python 3.1 lacked
        # a lot of the really handy convenience methods, so we provide
        # them -- at least the easy ones and the ones we use.
        assertIs = _assertion(lambda a, b: a is b, "%s is not %s")
        assertIsNot = _assertion(lambda a, b: a is not b, "%s is %s")
        assertIsNone = _assertion(lambda x: x is None, "%s is not None")
        assertIsNotNone = _assertion(lambda x: x is not None, "%s is None")
        assertIn = _assertion(lambda a, b: a in b, "%s is not in %s")
        assertNotIn = _assertion(lambda a, b: a not in b, "%s is in %s")
        assertIsInstance = _assertion(isinstance, "%s is not instance of %s")
        assertNotIsInstance = _assertion(lambda a, b: not isinstance(a, b),
                                         "%s is instance of %s")
        assertGreater = _assertion(lambda a, b: a > b,
                                   "%s is not greater than %s")
        assertGreaterEqual = _assertion(lambda a, b: a >= b,
                                        "%s is not greater than or equal to %s")
        assertLess = _assertion(lambda a, b: a < b, "%s is not less than %s")
        assertLessEqual = _assertion(lambda a, b: a <= b,
                                     "%s is not less than or equal to %s")

>>>>>>> bf2ee31f
    def assertXMLEqual(self, el1, el2, msg=None):
        """ Test that the two XML trees given are equal. """
        if msg is None:
            msg = "XML trees are not equal: %s"
        else:
            msg += ": %s"
        fullmsg = msg + "\nFirst:  %s" % lxml.etree.tostring(el1) + \
            "\nSecond: %s" % lxml.etree.tostring(el2)

        self.assertEqual(el1.tag, el2.tag, msg=fullmsg % "Tags differ")
<<<<<<< HEAD
        self.assertEqual(el1.text, el2.text,
                         msg=fullmsg % "Text content differs")
=======
        if el1.text is not None and el2.text is not None:
            self.assertEqual(el1.text.strip(), el2.text.strip(),
                             msg=fullmsg % "Text content differs")
        else:
            self.assertEqual(el1.text, el2.text,
                             msg=fullmsg % "Text content differs")
>>>>>>> bf2ee31f
        self.assertItemsEqual(el1.attrib.items(), el2.attrib.items(),
                              msg=fullmsg % "Attributes differ")
        self.assertEqual(len(el1.getchildren()),
                         len(el2.getchildren()),
                         msg=fullmsg % "Different numbers of children")
        matched = []
        for child1 in el1.getchildren():
            for child2 in el2.xpath(child1.tag):
                if child2 in matched:
                    continue
                try:
                    self.assertXMLEqual(child1, child2)
                    matched.append(child2)
                    break
                except AssertionError:
                    continue
            else:
                assert False, \
                    fullmsg % ("Element %s is missing from second" %
                               lxml.etree.tostring(child1))
        self.assertItemsEqual(el2.getchildren(), matched,
                              msg=fullmsg % "Second has extra element(s)")


class DBModelTestCase(Bcfg2TestCase):
    """ Test case class for Django database models """
    models = []
    __test__ = False

    @skipUnless(has_django, "Django not found, skipping")
    def test_syncdb(self):
        """ Create the test database and sync the schema """
        if self.models:
            import django.core.management
            django.core.management.call_command("syncdb", interactive=False,
                                                verbosity=0)
            self.assertTrue(
                os.path.exists(
                    django.conf.settings.DATABASES['default']['NAME']))

    @skipUnless(has_django, "Django not found, skipping")
    def test_cleandb(self):
        """ Ensure that we a) can connect to the database; b) start
        with a clean database """
        for model in self.models:
            model.objects.all().delete()
            self.assertItemsEqual(list(model.objects.all()), [])


def syncdb(modeltest):
    """ Given an instance of a :class:`DBModelTestCase` object, sync
    and clean the database """
    inst = modeltest(methodName='test_syncdb')
    inst.test_syncdb()
    inst.test_cleandb()


# in order for patchIf() to decorate a function in the same way as
# patch(), we override the default behavior of __enter__ and __exit__
# on the _patch() object to basically be noops.
class _noop_patch(_patch):
    def __enter__(self):
        return MagicMock(name=self.attribute)

    def __exit__(self, *args):
        pass


class patchIf(object):
    """ Decorator class to perform conditional patching.  This is
    necessary because some libraries might not be installed (e.g.,
    selinux, pylibacl), and patching will barf on that.  Other
    workarounds are not available to us; e.g., context managers aren't
    in python 2.4, and using inner functions doesn't work because
    python 2.6 parses all decorators at compile-time, not at run-time,
    so decorating inner functions does not prevent the decorators from
    being run. """

    def __init__(self, condition, target, new=DEFAULT, spec=None, create=False,
                 spec_set=None):
        """
        :param condition: The condition to evaluate to decide if the
                          patch will be applied.
        :type condition: bool
        :param target: The name of the target object to patch
        :type target: str
        :param new: The new object to replace the target with.  If
                    this is omitted, a new :class:`mock.MagicMock` is
                    created and passed as an extra argument to the
                    decorated function.
        :type new: any
        :param spec: Spec passed to the MagicMock object if
                     ``patchIf`` is creating one for you.
        :type spec: List of strings or existing object
        :param create: Tell patch to create attributes on the fly.
                       See the documentation for :func:`mock.patch`
                       for more details on this.
        :type create: bool
        :param spec_set: Spec set passed to the MagicMock object if
                         ``patchIf`` is creating one for you.
        :type spec_set: List of strings or existing object
        """
        self.condition = condition
        self.target = target

        self.patch_args = dict(new=new, spec=spec, create=create,
                               spec_set=spec_set)

    def __call__(self, func):
        if self.condition:
            return patch(self.target, **self.patch_args)(func)
        else:
            args = [lambda: True,
                    self.target.rsplit('.', 1)[-1],
                    self.patch_args['new'], self.patch_args['spec'],
                    self.patch_args['create'], None,
                    self.patch_args['spec_set']]
            try:
                # in older versions of mock, _patch() takes 8 args
                return _noop_patch(*args)(func)
            except TypeError:
                # in some intermediate versions of mock, _patch
                # takes 11 args
                args.extend([None, None, None])
                try:
                    return _noop_patch(*args)(func)
                except TypeError:
                    # in the latest versions of mock, _patch() takes
                    # 10 args -- mocksignature has been removed
                    args.pop(5)
                    return _noop_patch(*args)(func)


#: The type of compiled regular expression objects
re_type = None
try:
    re_type = re._pattern_type
except AttributeError:
    re_type = type(re.compile(""))<|MERGE_RESOLUTION|>--- conflicted
+++ resolved
@@ -12,13 +12,8 @@
 import re
 import sys
 import codecs
-<<<<<<< HEAD
 import lxml.etree
 import Bcfg2.Options
-=======
-import unittest
-import lxml.etree
->>>>>>> bf2ee31f
 from mock import patch, MagicMock, _patch, DEFAULT
 try:
     from unittest import skip, skipIf, skipUnless, TestCase
@@ -124,67 +119,6 @@
     :func:`assertXMLEqual`, a useful assertion method given all the
     XML used by Bcfg2.
     """
-<<<<<<< HEAD
-=======
-    if not hasattr(unittest.TestCase, "assertItemsEqual"):
-        # TestCase in Py3k lacks assertItemsEqual, but has the other
-        # convenience methods.  this code is (mostly) cribbed from the
-        # py2.7 unittest library
-        def assertItemsEqual(self, expected_seq, actual_seq, msg=None):
-            """ Implementation of
-            :func:`unittest.TestCase.assertItemsEqual` for python
-            versions that lack it """
-            first_seq, second_seq = list(actual_seq), list(expected_seq)
-            differences = _count_diff_all_purpose(first_seq, second_seq)
-
-            if differences:
-                standardMsg = 'Element counts were not equal:\n'
-                lines = ['First has %d, Second has %d:  %r' % diff
-                         for diff in differences]
-                diffMsg = '\n'.join(lines)
-                standardMsg += diffMsg
-                if msg is None:
-                    msg = standardMsg
-                else:
-                    msg = "%s : %s" % (standardMsg, msg)
-                self.fail(msg)
-
-    if not hasattr(unittest.TestCase, "assertRegexpMatches"):
-        # Some versions of TestCase in Py3k seem to lack
-        # assertRegexpMatches, but have the other convenience methods.
-        assertRegexpMatches = _assertion(lambda s, r: _regex_matches(s, r),
-                                         "%s does not contain /%s/")
-
-    if not hasattr(unittest.TestCase, "assertNotRegexpMatches"):
-        # Some versions of TestCase in Py3k seem to lack
-        # assertNotRegexpMatches even though they have
-        # assertRegexpMatches
-        assertNotRegexpMatches = \
-            _assertion(lambda s, r: not _regex_matches(s, r),
-                       "%s contains /%s/")
-
-    if not hasattr(unittest.TestCase, "assertIn"):
-        # versions of TestCase before python 2.7 and python 3.1 lacked
-        # a lot of the really handy convenience methods, so we provide
-        # them -- at least the easy ones and the ones we use.
-        assertIs = _assertion(lambda a, b: a is b, "%s is not %s")
-        assertIsNot = _assertion(lambda a, b: a is not b, "%s is %s")
-        assertIsNone = _assertion(lambda x: x is None, "%s is not None")
-        assertIsNotNone = _assertion(lambda x: x is not None, "%s is None")
-        assertIn = _assertion(lambda a, b: a in b, "%s is not in %s")
-        assertNotIn = _assertion(lambda a, b: a not in b, "%s is in %s")
-        assertIsInstance = _assertion(isinstance, "%s is not instance of %s")
-        assertNotIsInstance = _assertion(lambda a, b: not isinstance(a, b),
-                                         "%s is instance of %s")
-        assertGreater = _assertion(lambda a, b: a > b,
-                                   "%s is not greater than %s")
-        assertGreaterEqual = _assertion(lambda a, b: a >= b,
-                                        "%s is not greater than or equal to %s")
-        assertLess = _assertion(lambda a, b: a < b, "%s is not less than %s")
-        assertLessEqual = _assertion(lambda a, b: a <= b,
-                                     "%s is not less than or equal to %s")
-
->>>>>>> bf2ee31f
     def assertXMLEqual(self, el1, el2, msg=None):
         """ Test that the two XML trees given are equal. """
         if msg is None:
@@ -195,17 +129,12 @@
             "\nSecond: %s" % lxml.etree.tostring(el2)
 
         self.assertEqual(el1.tag, el2.tag, msg=fullmsg % "Tags differ")
-<<<<<<< HEAD
-        self.assertEqual(el1.text, el2.text,
-                         msg=fullmsg % "Text content differs")
-=======
         if el1.text is not None and el2.text is not None:
             self.assertEqual(el1.text.strip(), el2.text.strip(),
                              msg=fullmsg % "Text content differs")
         else:
             self.assertEqual(el1.text, el2.text,
                              msg=fullmsg % "Text content differs")
->>>>>>> bf2ee31f
         self.assertItemsEqual(el1.attrib.items(), el2.attrib.items(),
                               msg=fullmsg % "Attributes differ")
         self.assertEqual(len(el1.getchildren()),
