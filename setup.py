--- conflicted
+++ resolved
@@ -18,13 +18,8 @@
     'python-daemon',
 ]
 
-<<<<<<< HEAD
-inst_reqs = ['lxml', 'genshi']
-if need_m2crypto:
-=======
 # we only need m2crypto on < python2.6
 if sys.version_info[:2] < (2, 6):
->>>>>>> 7e93fe74
     inst_reqs.append('M2Crypto')
 
 setup(name="Bcfg2",
