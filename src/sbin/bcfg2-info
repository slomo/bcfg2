--- conflicted
+++ resolved
@@ -140,21 +140,12 @@
 class infoCore(cmd.Cmd, Bcfg2.Server.Core.Core):
     """Main class for bcfg2-info."""
     def __init__(self, repo, plgs, passwd, encoding, event_debug,
-<<<<<<< HEAD
                  filemonitor='default', setup=None):
         cmd.Cmd.__init__(self)
         try:
             Bcfg2.Server.Core.Core.__init__(self, repo, plgs, passwd,
                                             encoding, filemonitor=filemonitor,
                                             setup=setup)
-=======
-                 cfile='/etc/bcfg2.conf', filemonitor='default'):
-        cmd.Cmd.__init__(self)
-        try:
-            Bcfg2.Server.Core.Core.__init__(self, repo, plgs, passwd,
-                                            encoding, cfile=cfile,
-                                            filemonitor=filemonitor)
->>>>>>> 16a38827
             if event_debug:
                 self.fam.debug = True
         except Bcfg2.Server.Core.CoreInitError:
@@ -300,7 +291,6 @@
 
     def do_buildall(self, args):
         alist = args.split()
-<<<<<<< HEAD
         if len(alist) < 1:
             print("Usage: buildall <directory> [<hostnames*>]")
             return
@@ -355,25 +345,6 @@
         for client in clients:
             self.do_buildfile(args % (os.path.join(destdir, client),
                                       filename, client))
-=======
-        flags = []
-        for arg in alist:
-            if arg == '-f':
-                alist.remove('-f')
-                flags.append(arg)
-        if len(alist) != 1:
-            print("Usage: buildall [-f] <directory>")
-            return
-        if not os.path.exists(alist[0]):
-            try:
-                os.mkdir(alist[0])
-            except OSError:
-                err = sys.exc_info()[1]
-                logger.error("Could not create %s: %s" % (alist[0], err))
-        for client in self.metadata.clients:
-            self.do_build("%s %s %s/%s.xml" % (" ".join(flags),
-                                               client, args, client))
->>>>>>> 16a38827
 
     def do_buildfile(self, args):
         """Build a config file for client."""
@@ -657,37 +628,11 @@
 
 if __name__ == '__main__':
     Bcfg2.Logger.setup_logging('bcfg2-info', to_syslog=False)
-<<<<<<< HEAD
     optinfo = dict(profile=Bcfg2.Options.CORE_PROFILE,
                    mconnect=Bcfg2.Options.SERVER_MCONNECT,
                    interactive=Bcfg2.Options.INTERACTIVE)
     optinfo.update(Bcfg2.Options.CLI_COMMON_OPTIONS)
     optinfo.update(Bcfg2.Options.SERVER_COMMON_OPTIONS)
-=======
-    optinfo = {
-            'configfile': Bcfg2.Options.CFILE,
-            'help': Bcfg2.Options.HELP,
-            'event debug': Bcfg2.Options.DEBUG,
-            'profile': Bcfg2.Options.CORE_PROFILE,
-            'encoding': Bcfg2.Options.ENCODING,
-            # Server options
-            'repo': Bcfg2.Options.SERVER_REPOSITORY,
-            'plugins': Bcfg2.Options.SERVER_PLUGINS,
-            'password': Bcfg2.Options.SERVER_PASSWORD,
-            'mconnect': Bcfg2.Options.SERVER_MCONNECT,
-            'filemonitor': Bcfg2.Options.SERVER_FILEMONITOR,
-            'location': Bcfg2.Options.SERVER_LOCATION,
-            'static': Bcfg2.Options.SERVER_STATIC,
-            'key': Bcfg2.Options.SERVER_KEY,
-            'cert': Bcfg2.Options.SERVER_CERT,
-            'ca': Bcfg2.Options.SERVER_CA,
-            'password': Bcfg2.Options.SERVER_PASSWORD,
-            'protocol': Bcfg2.Options.SERVER_PROTOCOL,
-            # More options
-            'logging': Bcfg2.Options.LOGGING_FILE_PATH,
-            'interactive': Bcfg2.Options.INTERACTIVE,
-            }
->>>>>>> 16a38827
     setup = Bcfg2.Options.OptionParser(optinfo)
     setup.hm = "\n".join(["     bcfg2-info [options] [command <command args>]",
                           "Options:",
@@ -702,25 +647,14 @@
         prof = profile.Profile()
         loop = prof.runcall(infoCore, setup['repo'], setup['plugins'],
                             setup['password'], setup['encoding'],
-<<<<<<< HEAD
                             setup['debug'], setup['filemonitor'],
                             setup)
-=======
-                            setup['event debug'], cfile=setup['configfile'],
-                            filemonitor=setup['filemonitor'])
->>>>>>> 16a38827
         displayTrace(prof)
     else:
         if setup['profile']:
             print("Profiling functionality not available.")
         loop = infoCore(setup['repo'], setup['plugins'], setup['password'],
-<<<<<<< HEAD
                         setup['encoding'], setup['debug'],
                         setup['filemonitor'], setup)
-=======
-                        setup['encoding'], setup['event debug'],
-                        cfile=setup['configfile'],
-                        filemonitor=setup['filemonitor'])
->>>>>>> 16a38827
 
     loop.Run(setup['args'])