'''This module manages ssh key files for bcfg2'''
__revision__ = '$Revision$'

import binascii
import os
import socket
import shutil
import sys
import tempfile
from subprocess import Popen, PIPE
import Bcfg2.Server.Plugin


class SSHbase(Bcfg2.Server.Plugin.Plugin,
              Bcfg2.Server.Plugin.Generator,
              Bcfg2.Server.Plugin.DirectoryBacked,
              Bcfg2.Server.Plugin.PullTarget):
    """
       The sshbase generator manages ssh host keys (both v1 and v2)
       for hosts.  It also manages the ssh_known_hosts file. It can
       integrate host keys from other management domains and similarly
       export its keys. The repository contains files in the following
       formats:

       ssh_host_key.H_(hostname) -> the v1 host private key for
         (hostname)
       ssh_host_key.pub.H_(hostname) -> the v1 host public key
         for (hostname)
       ssh_host_(dr)sa_key.H_(hostname) -> the v2 ssh host
         private key for (hostname)
       ssh_host_(dr)sa_key.pub.H_(hostname) -> the v2 ssh host
         public key for (hostname)
       ssh_known_hosts -> the current known hosts file. this
         is regenerated each time a new key is generated.

    """
    name = 'SSHbase'
    __version__ = '$Id$'
    __author__ = 'bcfg-dev@mcs.anl.gov'

    pubkeys = ["ssh_host_dsa_key.pub.H_%s",
               "ssh_host_rsa_key.pub.H_%s",
               "ssh_host_key.pub.H_%s"]
    hostkeys = ["ssh_host_dsa_key.H_%s",
                "ssh_host_rsa_key.H_%s",
                "ssh_host_key.H_%s"]
    keypatterns = ["ssh_host_dsa_key",
                   "ssh_host_rsa_key",
                   "ssh_host_key",
                   "ssh_host_dsa_key.pub",
                   "ssh_host_rsa_key.pub",
                   "ssh_host_key.pub"]

    def __init__(self, core, datastore):
        Bcfg2.Server.Plugin.Plugin.__init__(self, core, datastore)
        Bcfg2.Server.Plugin.Generator.__init__(self)
        Bcfg2.Server.Plugin.PullTarget.__init__(self)
        try:
            Bcfg2.Server.Plugin.DirectoryBacked.__init__(self, self.data,
                                                         self.core.fam)
        except OSError:
            ioerr = sys.exc_info()[1]
            self.logger.error("Failed to load SSHbase repository from %s" \
                              % (self.data))
            self.logger.error(ioerr)
            raise Bcfg2.Server.Plugin.PluginInitError
        self.Entries = {'Path':
                        {'/etc/ssh/ssh_known_hosts': self.build_skn,
                         '/etc/ssh/ssh_host_dsa_key': self.build_hk,
                         '/etc/ssh/ssh_host_rsa_key': self.build_hk,
                         '/etc/ssh/ssh_host_dsa_key.pub': self.build_hk,
                         '/etc/ssh/ssh_host_rsa_key.pub': self.build_hk,
                         '/etc/ssh/ssh_host_key': self.build_hk,
                         '/etc/ssh/ssh_host_key.pub': self.build_hk}}
        self.ipcache = {}
        self.namecache = {}
        self.__skn = False

    def get_skn(self):
        """Build memory cache of the ssh known hosts file."""
        if not self.__skn:
<<<<<<< HEAD
            self.__skn = "\n".join([str(value.data) for key, value in \
=======
            self.__skn = "\n".join([value.data.decode() for key, value in \
>>>>>>> b1ab3e2b
                                    list(self.entries.items()) if \
                                    key.endswith('.static')])
            names = dict()
            # if no metadata is registered yet, defer
            if len(self.core.metadata.query.all()) == 0:
                self.__skn = False
                return self.__skn
            for cmeta in self.core.metadata.query.all():
                names[cmeta.hostname] = set([cmeta.hostname])
                names[cmeta.hostname].update(cmeta.aliases)
                newnames = set()
                newips = set()
                for name in names[cmeta.hostname]:
                    newnames.add(name.split('.')[0])
                    try:
                        newips.add(self.get_ipcache_entry(name)[0])
                    except:
                        continue
                names[cmeta.hostname].update(newnames)
                names[cmeta.hostname].update(cmeta.addresses)
                names[cmeta.hostname].update(newips)
                # TODO: Only perform reverse lookups on IPs if an option is set.
                if True:
                    for ip in newips:
                        try:
                            names[cmeta.hostname].update(self.get_namecache_entry(ip))
                        except:
                            continue
                names[cmeta.hostname] = sorted(names[cmeta.hostname])
            # now we have our name cache
            pubkeys = [pubk for pubk in list(self.entries.keys()) \
                       if pubk.find('.pub.H_') != -1]
            pubkeys.sort()
            badnames = set()
            for pubkey in pubkeys:
                hostname = pubkey.split('H_')[1]
                if hostname not in names:
                    if hostname not in badnames:
                        badnames.add(hostname)
                        self.logger.error("SSHbase: Unknown host %s; ignoring public keys" % hostname)
                    continue
                self.__skn += "%s %s" % (','.join(names[hostname]),
                                         self.entries[pubkey].data.decode())
        return self.__skn

    def set_skn(self, value):
        """Set backing data for skn."""
        self.__skn = value
    skn = property(get_skn, set_skn)

    def HandleEvent(self, event=None):
        """Local event handler that does skn regen on pubkey change."""
        Bcfg2.Server.Plugin.DirectoryBacked.HandleEvent(self, event)
        if event and '_key.pub.H_' in event.filename:
            self.skn = False
        if event and event.filename.endswith('.static'):
            self.skn = False
        if not self.__skn:
            if (len(list(self.entries.keys()))) >= (len(os.listdir(self.data)) - 1):
                _ = self.skn

    def HandlesEntry(self, entry, _):
        """Handle key entries dynamically."""
        return entry.tag == 'Path' and \
               ([fpat for fpat in self.keypatterns
                 if entry.get('name').endswith(fpat)]
                or entry.get('name').endswith('ssh_known_hosts'))

    def HandleEntry(self, entry, metadata):
        """Bind data."""
        if entry.get('name').endswith('ssh_known_hosts'):
            return self.build_skn(entry, metadata)
        else:
            return self.build_hk(entry, metadata)

    def get_ipcache_entry(self, client):
        """Build a cache of dns results."""
        if client in self.ipcache:
            if self.ipcache[client]:
                return self.ipcache[client]
            else:
                raise socket.gaierror
        else:
            # need to add entry
            try:
                ipaddr = socket.gethostbyname(client)
                self.ipcache[client] = (ipaddr, client)
                return (ipaddr, client)
            except socket.gaierror:
                cmd = "getent hosts %s" % client
                ipaddr = Popen(cmd, shell=True, \
                               stdout=PIPE).stdout.read().strip().split()
                if ipaddr:
                    self.ipcache[client] = (ipaddr, client)
                    return (ipaddr, client)
                self.ipcache[client] = False
                self.logger.error("Failed to find IP address for %s" % client)
                raise socket.gaierror

    def get_namecache_entry(self, cip):
        """Build a cache of name lookups from client IP addresses."""
        if cip in self.namecache:
            # lookup cached name from IP
            if self.namecache[cip]:
                return self.namecache[cip]
            else:
                raise socket.gaierror
        else:
            # add an entry that has not been cached
            try:
                rvlookup = socket.gethostbyaddr(cip)
                if rvlookup[0]:
                    self.namecache[cip] = [rvlookup[0]]
                else:
                    self.namecache[cip] = []
                self.namecache[cip].extend(rvlookup[1])
                return self.namecache[cip]
            except socket.gaierror:
                self.namecache[cip] = False
                self.logger.error("Failed to find any names associated with IP address %s" % cip)
                raise

    def build_skn(self, entry, metadata):
        """This function builds builds a host specific known_hosts file."""
        client = metadata.hostname
        entry.text = self.skn
        hostkeys = [keytmpl % client for keytmpl in self.pubkeys \
                        if (keytmpl % client) in self.entries]
        hostkeys.sort()
        for hostkey in hostkeys:
            entry.text += "localhost,localhost.localdomain,127.0.0.1 %s" % (
                self.entries[hostkey].data.decode())
        permdata = {'owner': 'root',
                    'group': 'root',
                    'type': 'file',
                    'perms': '0644'}
        [entry.attrib.__setitem__(key, permdata[key]) for key in permdata]

    def build_hk(self, entry, metadata):
        """This binds host key data into entries."""
        client = metadata.hostname
        filename = "%s.H_%s" % (entry.get('name').split('/')[-1], client)
        if filename not in list(self.entries.keys()):
            self.GenerateHostKeys(client)
        if not filename in self.entries:
            self.logger.error("%s still not registered" % filename)
            raise Bcfg2.Server.Plugin.PluginExecutionError
        keydata = self.entries[filename].data
        permdata = {'owner': 'root',
                    'group': 'root',
                    'type': 'file',
                    'perms': '0600'}
        if entry.get('name')[-4:] == '.pub':
            permdata['perms'] = '0644'
        [entry.attrib.__setitem__(key, permdata[key]) for key in permdata]
        if "ssh_host_key.H_" == filename[:15]:
            entry.attrib['encoding'] = 'base64'
            entry.text = binascii.b2a_base64(keydata)
        else:
            entry.text = keydata

    def GenerateHostKeys(self, client):
        """Generate new host keys for client."""
        keylist = [keytmpl % client for keytmpl in self.hostkeys]
        for hostkey in keylist:
            if 'ssh_host_rsa_key.H_' == hostkey[:19]:
                keytype = 'rsa'
            elif 'ssh_host_dsa_key.H_' == hostkey[:19]:
                keytype = 'dsa'
            else:
                keytype = 'rsa1'

            if hostkey not in list(self.entries.keys()):
                fileloc = "%s/%s" % (self.data, hostkey)
                publoc = self.data + '/' + ".".join([hostkey.split('.')[0],
                                                     'pub',
                                                     "H_%s" % client])
                tempdir = tempfile.mkdtemp()
                temploc = "%s/%s" % (tempdir, hostkey)
                cmd = 'ssh-keygen -q -f %s -N "" -t %s -C root@%s < /dev/null'
                os.system(cmd % (temploc, keytype, client))
                shutil.copy(temploc, fileloc)
                shutil.copy("%s.pub" % temploc, publoc)
                self.AddEntry(hostkey)
                self.AddEntry(".".join([hostkey.split('.')[0]] + ['pub', "H_%s" \
                                                                  % client]))
                try:
                    os.unlink(temploc)
                    os.unlink("%s.pub" % temploc)
                    os.rmdir(tempdir)
                except OSError:
                    self.logger.error("Failed to unlink temporary ssh keys")

    def AcceptChoices(self, _, metadata):
        return [Bcfg2.Server.Plugin.Specificity(hostname=metadata.hostname)]

    def AcceptPullData(self, specific, entry, log):
        """Per-plugin bcfg2-admin pull support."""
        # specific will always be host specific
        filename = "%s/%s.H_%s" % (self.data, entry['name'].split('/')[-1],
                                   specific.hostname)
        try:
            open(filename, 'w').write(entry['text'])
            if log:
                print("Wrote file %s" % filename)
        except KeyError:
            self.logger.error("Failed to pull %s. This file does not currently "
                              "exist on the client" % entry.get('name'))<|MERGE_RESOLUTION|>--- conflicted
+++ resolved
@@ -79,11 +79,7 @@
     def get_skn(self):
         """Build memory cache of the ssh known hosts file."""
         if not self.__skn:
-<<<<<<< HEAD
-            self.__skn = "\n".join([str(value.data) for key, value in \
-=======
             self.__skn = "\n".join([value.data.decode() for key, value in \
->>>>>>> b1ab3e2b
                                     list(self.entries.items()) if \
                                     key.endswith('.static')])
             names = dict()
