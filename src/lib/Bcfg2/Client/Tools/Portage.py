"""This is the Bcfg2 tool for the Gentoo Portage system."""

import re
import Bcfg2.Client.Tools


class Portage(Bcfg2.Client.Tools.PkgTool):
    """The Gentoo toolset implements package and service operations and
    inherits the rest from Toolset.Toolset."""
    name = 'Portage'
    __execs__ = ['/usr/bin/emerge', '/usr/bin/equery']
    __handles__ = [('Package', 'ebuild')]
    __req__ = {'Package': ['name', 'version']}
    pkgtype = 'ebuild'
    # requires a working PORTAGE_BINHOST in make.conf
    _binpkgtool = ('emerge --getbinpkgonly %s', ('=%s-%s', \
                                     ['name', 'version']))
    pkgtool = ('emerge %s', ('=%s-%s', ['name', 'version']))

    def __init__(self, config):
        self._initialised = False
        Bcfg2.Client.Tools.PkgTool.__init__(self, config)
        self._initialised = True
        self.__important__ = self.__important__ + ['/etc/make.conf']
        self._pkg_pattern = re.compile('(.*)-(\d.*)')
        self._ebuild_pattern = re.compile('(ebuild|binary)')
        self.installed = {}
        self._binpkgonly = self.setup.get('portage_binpkgonly', False)
        if self._binpkgonly:
            self.pkgtool = self._binpkgtool
        self.RefreshPackages()

    def RefreshPackages(self):
        """Refresh memory hashes of packages."""
        if not self._initialised:
            return
        self.logger.info('Getting list of installed packages')
        self.installed = {}
<<<<<<< HEAD
        for pkg in self.cmd.run(["equery", "-q",
                                 "list", "*"]).stdout.splitlines():
=======
        for pkg in self.cmd.run("equery -q list '*'").stdout.splitlines():
>>>>>>> 3d06f311
            if self._pkg_pattern.match(pkg):
                name = self._pkg_pattern.match(pkg).group(1)
                version = self._pkg_pattern.match(pkg).group(2)
                self.installed[name] = version
            else:
                self.logger.info("Failed to parse pkg name %s" % pkg)

    def VerifyPackage(self, entry, modlist):
        """Verify package for entry."""
        if not 'version' in entry.attrib:
            self.logger.info("Cannot verify unversioned package %s" %
                             (entry.get('name')))
            return False

        if not (entry.get('name') in self.installed):
            # Can't verify package that isn't installed
            entry.set('current_exists', 'false')
            return False

        # get the installed version
        version = self.installed[entry.get('name')]
        entry.set('current_version', version)

        if not self.setup['quick']:
            if ('verify' not in entry.attrib or
                entry.get('verify').lower() == 'true'):

            # Check the package if:
            # - Not running in quick mode
            # - No verify option is specified in the literal configuration
            #    OR
            # - Verify option is specified and is true

                self.logger.debug('Running equery check on %s' %
                                  entry.get('name'))
                for line in self.cmd.run(["/usr/bin/equery", "-N", "check",
                                          '=%s-%s' %
                                          (entry.get('name'),
                                           version)]).stdout.splitlines():
                    if '!!!' in line and line.split()[1] not in modlist:
                        return False

        # By now the package must be in one of the following states:
        # - Not require checking
        # - Have no files modified at all
        # - Have modified files in the modlist only
        if self.installed[entry.get('name')] == version:
            # Specified package version is installed
            # Specified package version may be any in literal configuration
            return True

        # Something got skipped. Indicates a bug
        return False

    def Remove(self, packages):
        """Deal with extra configuration detected."""
        pkgnames = " ".join([pkg.get('name') for pkg in packages])
        if len(packages) > 0:
            self.logger.info('Removing packages:')
            self.logger.info(pkgnames)
            self.cmd.run("emerge --unmerge --quiet %s" %
                         " ".join(pkgnames.split(' ')))
            self.RefreshPackages()
            self.extra = self.FindExtra()<|MERGE_RESOLUTION|>--- conflicted
+++ resolved
@@ -36,12 +36,8 @@
             return
         self.logger.info('Getting list of installed packages')
         self.installed = {}
-<<<<<<< HEAD
         for pkg in self.cmd.run(["equery", "-q",
                                  "list", "*"]).stdout.splitlines():
-=======
-        for pkg in self.cmd.run("equery -q list '*'").stdout.splitlines():
->>>>>>> 3d06f311
             if self._pkg_pattern.match(pkg):
                 name = self._pkg_pattern.match(pkg).group(1)
                 version = self._pkg_pattern.match(pkg).group(2)
