--- conflicted
+++ resolved
@@ -6,7 +6,6 @@
 import logging
 import Bcfg2.Client.Tools
 from Bcfg2.Client import prompt
-<<<<<<< HEAD
 from Bcfg2.Options import get_option_parser
 from Bcfg2.Compat import any, all, cmp  # pylint: disable=W0622
 
@@ -17,9 +16,6 @@
         return cmp(ent1.tag, ent2.tag)
     else:
         return cmp(ent1.get('name'), ent2.get('name'))
-=======
-from Bcfg2.Compat import any, all  # pylint: disable=W0622
->>>>>>> 7e93fe74
 
 
 def matches_entry(entryspec, entry):
