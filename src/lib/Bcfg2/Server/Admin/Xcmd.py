--- conflicted
+++ resolved
@@ -12,7 +12,6 @@
     __usage__ = "<command>"
 
     def __call__(self, args):
-<<<<<<< HEAD
         setup = Bcfg2.Options.get_option_parser()
         setup.add_options(dict(ca=Bcfg2.Options.CLIENT_CA,
                                certificate=Bcfg2.Options.CLIENT_CERT,
@@ -32,26 +31,6 @@
                                                   cert=setup['certificate'],
                                                   ca=setup['ca'],
                                                   timeout=setup['timeout'])
-=======
-        optinfo = {
-            'server': Bcfg2.Options.SERVER_LOCATION,
-            'user': Bcfg2.Options.CLIENT_USER,
-            'password': Bcfg2.Options.SERVER_PASSWORD,
-            'key': Bcfg2.Options.SERVER_KEY,
-            'certificate': Bcfg2.Options.CLIENT_CERT,
-            'ca': Bcfg2.Options.CLIENT_CA,
-            'timeout': Bcfg2.Options.CLIENT_TIMEOUT}
-        setup = Bcfg2.Options.OptionParser(optinfo)
-        setup.parse(args)
-        Bcfg2.Proxy.RetryMethod.max_retries = 1
-        proxy = Bcfg2.Proxy.ComponentProxy(setup['server'],
-                                           setup['user'],
-                                           setup['password'],
-                                           key=setup['key'],
-                                           cert=setup['certificate'],
-                                           ca=setup['ca'],
-                                           timeout=setup['timeout'])
->>>>>>> 29399cbc
         if len(setup['args']) == 0:
             print("Usage: xcmd <xmlrpc method> <optional arguments>")
             return
