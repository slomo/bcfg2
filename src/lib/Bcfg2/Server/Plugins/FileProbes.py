""" This module allows you to probe a client for a file, which is then
added to the specification.  On subsequent runs, the file will be
replaced on the client if it is missing; if it has changed on the
client, it can either be updated in the specification or replaced on
the client """

import os
import sys
import errno
import lxml.etree
import Bcfg2.Options
import Bcfg2.Server
import Bcfg2.Server.Plugin
import Bcfg2.Server.FileMonitor
from Bcfg2.Compat import b64decode

#: The probe we send to clients to get the file data.  Returns an XML
#: document describing the file and its metadata.  We avoid returning
#: a non-0 error code on most errors, since that could halt client
#: execution.
PROBECODE = """#!/usr/bin/env python

import os
import sys
import pwd
import grp
import Bcfg2.Client.XML
from Bcfg2.Compat import b64encode, oct_mode

path = "%s"

if not os.path.exists(path):
    sys.stderr.write("%%s does not exist" %% path)
    raise SystemExit(0)

try:
    stat = os.stat(path)
except:
    sys.stderr.write("Could not stat %%s: %%s" %% (path, sys.exc_info()[1]))
    raise SystemExit(0)
data = Bcfg2.Client.XML.Element("ProbedFileData",
                                name=path,
                                owner=pwd.getpwuid(stat[4])[0],
                                group=grp.getgrgid(stat[5])[0],
                                mode=oct_mode(stat[0] & 4095))
try:
    data.text = b64encode(open(path).read())
except:
    sys.stderr.write("Could not read %%s: %%s" %% (path, sys.exc_info()[1]))
    raise SystemExit(0)
print(Bcfg2.Client.XML.tostring(data, xml_declaration=False).decode('UTF-8'))
"""


class FileProbes(Bcfg2.Server.Plugin.Plugin,
                 Bcfg2.Server.Plugin.Probing):
    """ This module allows you to probe a client for a file, which is then
    added to the specification.  On subsequent runs, the file will be
    replaced on the client if it is missing; if it has changed on the
    client, it can either be updated in the specification or replaced on
    the client """
    __author__ = 'chris.a.st.pierre@gmail.com'

    def __init__(self, core, datastore):
        Bcfg2.Server.Plugin.Plugin.__init__(self, core, datastore)
        Bcfg2.Server.Plugin.Probing.__init__(self)
        self.config = \
            Bcfg2.Server.Plugin.StructFile(os.path.join(self.data,
                                                        'config.xml'),
<<<<<<< HEAD
                                           should_monitor=True)
=======
                                           fam=core.fam,
                                           should_monitor=True,
                                           create=self.name)
>>>>>>> 29399cbc
        self.entries = dict()
        self.probes = dict()

    def GetProbes(self, metadata):
        """Return a set of probes for execution on client."""
        if metadata.hostname not in self.probes:
            cfg = self.core.plugins['Cfg']
            self.entries[metadata.hostname] = dict()
            self.probes[metadata.hostname] = []
            for entry in self.config.Match(metadata):
                path = entry.get("name")
                # do not probe for files that are already in Cfg and
                # for which update is false; we can't possibly do
                # anything with the data we get from such a probe
                if (entry.get('update', 'false').lower() == "false" and
                    not cfg.has_generator(entry, metadata)):
                    continue
                self.entries[metadata.hostname][path] = entry
                probe = lxml.etree.Element('probe', name=path,
                                           source=self.name,
                                           interpreter="/usr/bin/env python")
                probe.text = PROBECODE % path
                self.probes[metadata.hostname].append(probe)
                self.debug_log("Adding file probe for %s to %s" %
                               (path, metadata.hostname))
        return self.probes[metadata.hostname]

    def ReceiveData(self, metadata, datalist):
        """Receive data from probe."""
        self.debug_log("Receiving file probe data from %s" % metadata.hostname)

        for data in datalist:
            if data.text is None:
                self.logger.error("Got null response to %s file probe from %s"
                                  % (data.get('name'), metadata.hostname))
            else:
                try:
                    self.write_data(
                        lxml.etree.XML(data.text,
                                       parser=Bcfg2.Server.XMLParser),
                        metadata)
                except lxml.etree.XMLSyntaxError:
                    # if we didn't get XML back from the probe, assume
                    # it's an error message
                    self.logger.error(data.text)

    def write_data(self, data, metadata):
        """Write the probed file data to the bcfg2 specification."""
        filename = data.get("name")
        contents = b64decode(data.text)
        entry = self.entries[metadata.hostname][filename]
        cfg = self.core.plugins['Cfg']
        specific = "%s.H_%s" % (os.path.basename(filename), metadata.hostname)
        # we can't use os.path.join() for this because specific
        # already has a leading /, which confuses os.path.join()
        fileloc = os.path.join(cfg.data,
                               os.path.join(filename, specific).lstrip("/"))

        create = False
        try:
            cfg.entries[filename].bind_entry(entry, metadata)
        except (KeyError, Bcfg2.Server.Plugin.PluginExecutionError):
            create = True

        # get current entry data
        if entry.text and entry.get("encoding") == "base64":
            entrydata = b64decode(entry.text)
        else:
            entrydata = entry.text

        if create:
            self.logger.info("Writing new probed file %s" % fileloc)
            self.write_file(fileloc, contents)
            self.verify_file(filename, contents, metadata)
            infoxml = os.path.join(cfg.data, filename.lstrip("/"), "info.xml")
            self.write_infoxml(infoxml, entry, data)
        elif entrydata == contents:
            self.debug_log("Existing %s contents match probed contents" %
                           filename)
            return
        elif (entry.get('update', 'false').lower() == "true"):
            self.logger.info("Writing updated probed file %s" % fileloc)
            self.write_file(fileloc, contents)
            self.verify_file(filename, contents, metadata)
        else:
            self.logger.info("Skipping updated probed file %s" % fileloc)
            return

    def write_file(self, fileloc, contents):
        """ Write the probed file to disk """
        try:
            os.makedirs(os.path.dirname(fileloc))
        except OSError:
            err = sys.exc_info()[1]
            if err.errno == errno.EEXIST:
                pass
            else:
                self.logger.error("Could not create parent directories for "
                                  "%s: %s" % (fileloc, err))
                return

        try:
            open(fileloc, 'wb').write(contents)
        except IOError:
            err = sys.exc_info()[1]
            self.logger.error("Could not write %s: %s" % (fileloc, err))
            return

    def verify_file(self, filename, contents, metadata):
        """ Service the FAM events queued up by the key generation so
        the data structure entries will be available for binding.

        NOTE: We wait for up to ten seconds. There is some potential
        for race condition, because if the file monitor doesn't get
        notified about the new key files in time, those entries won't
        be available for binding. In practice, this seems "good
        enough"."""
        entry = self.entries[metadata.hostname][filename]
        cfg = self.core.plugins['Cfg']
        tries = 0
        updated = False
        while not updated:
            if tries >= 10:
                self.logger.error("%s still not registered" % filename)
                return
            Bcfg2.Server.FileMonitor.get_fam().handle_events_in_interval(1)
            try:
                cfg.entries[filename].bind_entry(entry, metadata)
            except Bcfg2.Server.Plugin.PluginExecutionError:
                tries += 1
                continue

            # get current entry data
            if entry.get("encoding") == "base64":
                entrydata = b64decode(entry.text)
            else:
                entrydata = entry.text
            if entrydata == contents:
                updated = True
            tries += 1

    def write_infoxml(self, infoxml, entry, data):
        """ write an info.xml for the file """
        if os.path.exists(infoxml):
            return

        self.logger.info("Writing %s for %s" % (infoxml, data.get("name")))
        info = lxml.etree.Element(
            "Info",
            owner=data.get("owner", Bcfg2.Options.MDATA_OWNER.value),
            group=data.get("group", Bcfg2.Options.MDATA_GROUP.value),
            mode=data.get("mode", Bcfg2.Options.MDATA_MODE.value),
            encoding=entry.get("encoding", Bcfg2.Options.ENCODING.value))

        root = lxml.etree.Element("FileInfo")
        root.append(info)
        try:
            root.getroottree().write(infoxml, xml_declaration=False,
                                     pretty_print=True)
        except IOError:
            err = sys.exc_info()[1]
            self.logger.error("Could not write %s: %s" % (infoxml, err))
            return<|MERGE_RESOLUTION|>--- conflicted
+++ resolved
@@ -67,13 +67,8 @@
         self.config = \
             Bcfg2.Server.Plugin.StructFile(os.path.join(self.data,
                                                         'config.xml'),
-<<<<<<< HEAD
-                                           should_monitor=True)
-=======
-                                           fam=core.fam,
                                            should_monitor=True,
                                            create=self.name)
->>>>>>> 29399cbc
         self.entries = dict()
         self.probes = dict()
 
