--- conflicted
+++ resolved
@@ -175,9 +175,16 @@
         expire_metadata = False
         for probe, pdata in data.items():
             self._datacache[hostname][probe] = pdata
-            record, created = ProbesDataModel.objects.get_or_create(
-                hostname=hostname,
-                probe=probe)
+            try:
+                record, created = ProbesDataModel.objects.get_or_create(
+                    hostname=hostname,
+                    probe=probe)
+            except ProbesDataModel.MultipleObjectsReturned:
+                ProbesDataModel.objects.filter(hostname=hostname,
+                                               probe=probe).delete()
+                record, created = ProbesDataModel.objects.get_or_create(
+                    hostname=hostname,
+                    probe=probe)
             expire_metadata |= created
             if record.data != pdata:
                 record.data = pdata
@@ -447,118 +454,6 @@
     def GetProbes(self, metadata):
         return self.probes.get_probe_data(metadata)
 
-<<<<<<< HEAD
-    @track_statistics()
-=======
-    @Bcfg2.Server.Plugin.DatabaseBacked.get_db_lock
-    def _write_data_db(self, client):
-        """ Write received probe data to the database """
-        for probe, data in self.probedata[client.hostname].items():
-            try:
-                pdata = ProbesDataModel.objects.get_or_create(
-                    hostname=client.hostname,
-                    probe=probe)[0]
-            except MultipleObjectsReturned:
-                ProbesDataModel.objects.filter(hostname=client.hostname,
-                                               probe=probe).delete()
-                ProbesDataModel.objects.get_or_create(
-                    hostname=client.hostname,
-                    probe=probe)
-            if pdata.data != data:
-                pdata.data = data
-                pdata.save()
-
-        ProbesDataModel.objects.filter(
-            hostname=client.hostname).exclude(
-            probe__in=self.probedata[client.hostname]).delete()
-
-        for group in self.cgroups[client.hostname]:
-            try:
-                ProbesGroupsModel.objects.get_or_create(
-                    hostname=client.hostname,
-                    group=group)
-            except MultipleObjectsReturned:
-                ProbesGroupsModel.objects.filter(hostname=client.hostname,
-                                                 group=group).delete()
-                ProbesGroupsModel.objects.get_or_create(
-                    hostname=client.hostname,
-                    group=group)
-        ProbesGroupsModel.objects.filter(
-            hostname=client.hostname).exclude(
-            group__in=self.cgroups[client.hostname]).delete()
-
-    def expire_cache(self, key=None):
-        self.load_data(client=key)
-
-    def load_data(self, client=None):
-        """ Load probe data from the appropriate backend (probed.xml
-        or the database) """
-        if self._use_db:
-            return self._load_data_db(client=client)
-        else:
-            # the XML backend doesn't support loading data for single
-            # clients, so it reloads all data
-            return self._load_data_xml()
-
-    def _load_data_xml(self):
-        """ Load probe data from probed.xml """
-        try:
-            data = lxml.etree.parse(os.path.join(self.data, 'probed.xml'),
-                                    parser=Bcfg2.Server.XMLParser).getroot()
-        except (IOError, lxml.etree.XMLSyntaxError):
-            err = sys.exc_info()[1]
-            self.logger.error("Failed to read file probed.xml: %s" % err)
-            return
-        self.probedata = {}
-        self.cgroups = {}
-        for client in data.getchildren():
-            self.probedata[client.get('name')] = \
-                ClientProbeDataSet(timestamp=client.get("timestamp"))
-            self.cgroups[client.get('name')] = []
-            for pdata in client:
-                if pdata.tag == 'Probe':
-                    self.probedata[client.get('name')][pdata.get('name')] = \
-                        ProbeData(pdata.get("value"))
-                elif pdata.tag == 'Group':
-                    self.cgroups[client.get('name')].append(pdata.get('name'))
-
-        if self.core.metadata_cache_mode in ['cautious', 'aggressive']:
-            self.core.expire_caches_by_type(Bcfg2.Server.Plugin.Metadata)
-
-    def _load_data_db(self, client=None):
-        """ Load probe data from the database """
-        if client is None:
-            self.probedata = {}
-            self.cgroups = {}
-            probedata = ProbesDataModel.objects.all()
-            groupdata = ProbesGroupsModel.objects.all()
-        else:
-            self.probedata.pop(client, None)
-            self.cgroups.pop(client, None)
-            probedata = ProbesDataModel.objects.filter(hostname=client)
-            groupdata = ProbesGroupsModel.objects.filter(hostname=client)
-
-        for pdata in probedata:
-            if pdata.hostname not in self.probedata:
-                self.probedata[pdata.hostname] = ClientProbeDataSet(
-                    timestamp=time.mktime(pdata.timestamp.timetuple()))
-            self.probedata[pdata.hostname][pdata.probe] = ProbeData(pdata.data)
-        for pgroup in groupdata:
-            if pgroup.hostname not in self.cgroups:
-                self.cgroups[pgroup.hostname] = []
-            self.cgroups[pgroup.hostname].append(pgroup.group)
-
-        if self.core.metadata_cache_mode in ['cautious', 'aggressive']:
-            self.core.expire_caches_by_type(Bcfg2.Server.Plugin.Metadata,
-                                            key=client)
-
-    @Bcfg2.Server.Plugin.track_statistics()
-    def GetProbes(self, meta):
-        return self.probes.get_probe_data(meta)
-    GetProbes.__doc__ = Bcfg2.Server.Plugin.Probing.GetProbes.__doc__
-
-    @Bcfg2.Server.Plugin.track_statistics()
->>>>>>> 103b1b51
     def ReceiveData(self, client, datalist):
         cgroups = set()
         cdata = dict()
