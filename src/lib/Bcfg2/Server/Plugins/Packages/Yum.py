""" Yum backend for :mod:`Bcfg2.Server.Plugins.Packages`.  This module
is the most complex backend because it has to handle Yum sources
without yum Python libraries, with yum Python libraries, and Pulp
sources.  (See :ref:`native-yum-libraries` for details on using the
yum Python libraries and :ref:`pulp-source-support` for details on
Pulp sources.)

.. _bcfg2-yum-helper:

bcfg2-yum-helper
~~~~~~~~~~~~~~~~

If using the yum Python libraries, :class:`YumCollection` makes shell
calls to an external command, ``bcfg2-yum-helper``, which performs the
actual yum API calls.  This is done because the yum libs have horrific
memory leaks, and apparently the right way to get around that in
long-running processes it to have a short-lived helper.  This is how
it's done by yum itself in ``yum-updatesd``, which is a long-running
daemon that checks for and applies updates.

.. _yum-pkg-objects:

Package Objects
~~~~~~~~~~~~~~~

:class:`Bcfg2.Server.Plugins.Packages.Collection.Collection` objects
have the option to translate from some backend-specific representation
of packages to XML entries; see :ref:`pkg-objects` for more
information on this.  If you are using the Python yum libraries,
:class:`Bcfg2.Server.Plugins.Packages.Yum.YumCollection` opts to do
this, using the yum tuple representation of packages, which is::

    (<name>, <arch>, <epoch>, <version>, <release>)

For shorthand this is occasionally abbrevated "naevr".  Any datum that
is not defined is ``None``.  So a normal package entry that can be any
version would be passed to :ref:`bcfg2-yum-helper` as::

    ("somepackage", None, None, None, None)

A package returned from the helper might look more like this::

    ("somepackage", "x86_64", None, "1.2.3", "1.el6")

We translate between this representation and the XML representation of
packages with :func:`YumCollection.packages_from_entry` and
:func:`YumCollection.packages_to_entry`.

The Yum Backend
~~~~~~~~~~~~~~~
"""

import os
import re
import sys
import copy
import errno
import socket
import logging
import lxml.etree
import Bcfg2.Server.FileMonitor
import Bcfg2.Server.Plugin
from Bcfg2.Utils import Executor
from Bcfg2.Options import get_option_parser
# pylint: disable=W0622
from Bcfg2.Compat import StringIO, cPickle, HTTPError, URLError, \
    ConfigParser, any
# pylint: enable=W0622
from Bcfg2.Server.Plugins.Packages.Collection import Collection
from Bcfg2.Server.Plugins.Packages.Source import SourceInitError, Source, \
    fetch_url
from Bcfg2.Server.Statistics import track_statistics

LOGGER = logging.getLogger(__name__)

# pylint: disable=E0611
try:
    from pulp.client.consumer.config import ConsumerConfig
    from pulp.client.api.repository import RepositoryAPI
    from pulp.client.api.consumer import ConsumerAPI
    from pulp.client.api import server
    HAS_PULP = True
except ImportError:
    HAS_PULP = False
# pylint: enable=E0611

try:
    import yum
    try:
        import json
    except ImportError:
        import simplejson as json
    HAS_YUM = True
except ImportError:
    HAS_YUM = False
    LOGGER.info("Packages: No yum libraries found; forcing use of internal "
                "dependency resolver")


XP = '{http://linux.duke.edu/metadata/common}'
RP = '{http://linux.duke.edu/metadata/rpm}'
RPO = '{http://linux.duke.edu/metadata/repo}'
FL = '{http://linux.duke.edu/metadata/filelists}'

PULPSERVER = None
PULPCONFIG = None


def _setup_pulp():
    """ Connect to a Pulp server and pass authentication credentials.
    This only needs to be called once, but multiple calls won't hurt
    anything.

    :returns: :class:`pulp.client.api.server.PulpServer`
    """
    global PULPSERVER, PULPCONFIG
    if not HAS_PULP:
        msg = "Packages: Cannot create Pulp collection: Pulp libraries " + \
            "not found"
        LOGGER.error(msg)
        raise Bcfg2.Server.Plugin.PluginInitError(msg)

    if PULPSERVER is None:
        setup = get_option_parser()
        try:
            username = setup.cfp.get("packages:pulp", "username")
            password = setup.cfp.get("packages:pulp", "password")
        except ConfigParser.NoSectionError:
            msg = "Packages: No [pulp] section found in bcfg2.conf"
            LOGGER.error(msg)
            raise Bcfg2.Server.Plugin.PluginInitError(msg)
        except ConfigParser.NoOptionError:
            msg = "Packages: Required option not found in bcfg2.conf: %s" % \
                sys.exc_info()[1]
            LOGGER.error(msg)
            raise Bcfg2.Server.Plugin.PluginInitError(msg)

        PULPCONFIG = ConsumerConfig()
        serveropts = PULPCONFIG.server

        PULPSERVER = server.PulpServer(serveropts['host'],
                                       int(serveropts['port']),
                                       serveropts['scheme'],
                                       serveropts['path'])
        PULPSERVER.set_basic_auth_credentials(username, password)
        server.set_active_server(PULPSERVER)
    return PULPSERVER


class PulpCertificateData(Bcfg2.Server.Plugin.SpecificData):
    """ Handle pulp consumer certificate data for
    :class:`PulpCertificateSet` """

    def bind_entry(self, entry, _):
        """ Given an abstract entry, add data to it and return it.
        :class:`PulpCertificateSet` handles binding entry metadata.

        :param entry: The abstract entry to bind data to
        :type entry: lxml.etree._Element
        :returns: lxml.etree._Element - the bound entry
        """
        entry.set("type", "file")
        if self.data:
            entry.text = self.data
        else:
            entry.set("empty", "true")
        return entry


class PulpCertificateSet(Bcfg2.Server.Plugin.EntrySet):
    """ Handle Pulp consumer certificates. """

    #: The path to certificates on consumer machines
    certpath = "/etc/pki/consumer/cert.pem"

    def __init__(self, path):
        """
        :param path: The path to the directory where Pulp consumer
                     certificates will be stored
        :type path: string
        """
        Bcfg2.Server.Plugin.EntrySet.__init__(self,
                                              os.path.basename(self.certpath),
                                              path,
                                              PulpCertificateData,
                                              "UTF-8")
        self.metadata = dict(owner='root',
                             group='root',
                             mode='0644',
                             secontext='__default__',
                             important='true',
                             sensitive='true',
                             paranoid=self.metadata['paranoid'])
        self.fam = Bcfg2.Server.FileMonitor.get_fam()
        self.fam.AddMonitor(path, self)

    def HandleEvent(self, event):
        """ Handle FAM events on certificate files.

        :param event: The event to handle
        :type event: Bcfg2.Server.FileMonitor.Event """
        if event.filename != self.path:
            return self.handle_event(event)

    def write_data(self, data, metadata):
        """ Write a new certificate to the filesystem.

        :param data: The new certificate data
        :type data: string
        :param metadata: Metadata for the client to write the
                         certificate for
        :type metadata: Bcfg2.Server.Plugins.Metadata.ClientMetadata
        """
        specific = "%s.H_%s" % (os.path.basename(self.certpath),
                                metadata.hostname)
        fileloc = os.path.join(self.path, specific)

        self.logger.info("Packages: Writing certificate data for %s to %s" %
                         (metadata.hostname, fileloc))
        try:
            open(fileloc, 'wb').write(data)
        except IOError:
            err = sys.exc_info()[1]
            self.logger.error("Could not write %s: %s" % (fileloc, err))
            return
        self.verify_file(specific)

    def verify_file(self, filename):
        """ Service the FAM events queued up by the key generation so
        the data structure entries will be available for binding.

        NOTE: We wait for up to ten seconds. There is some potential
        for race condition, because if the file monitor doesn't get
        notified about the new key files in time, those entries won't
        be available for binding. In practice, this seems "good
        enough."

        :param filename: The filename to check for events on
        :type filename: string
        """
        tries = 0
        updated = False
        while not updated:
            if tries >= 10:
                self.logger.error("%s still not registered" % filename)
                return
            self.fam.handle_events_in_interval(1)
            if filename in self.entries:
                break
            else:
                tries += 1
                continue


class YumCollection(Collection):
    """ Handle collections of Yum sources.  If we're using the yum
    Python libraries, then this becomes a very full-featured
    :class:`Bcfg2.Server.Plugins.Packages.Collection.Collection`
    object; if not, then it defers to the :class:`YumSource`
    object.

    .. private-include: _add_gpg_instances, _get_pulp_consumer
    """

    #: Options that are included in the [packages:yum] section of the
    #: config but that should not be included in the temporary
    #: yum.conf we write out
    option_blacklist = ["use_yum_libraries", "helper"]

    #: :class:`PulpCertificateSet` object used to handle Pulp certs
    pulp_cert_set = None

    def __init__(self, metadata, sources, cachepath, basepath, debug=False):
        Collection.__init__(self, metadata, sources, cachepath, basepath,
                            debug=debug)
        self.keypath = os.path.join(self.cachepath, "keys")

        self._helper = None
        if self.use_yum:
            #: Define a unique cache file for this collection to use
            #: for cached yum metadata
            self.cachefile = os.path.join(self.cachepath,
                                          "cache-%s" % self.cachekey)
            if not os.path.exists(self.cachefile):
                os.mkdir(self.cachefile)

            #: The path to the server-side config file used when
            #: resolving packages with the Python yum libraries
            self.cfgfile = os.path.join(self.cachefile, "yum.conf")
            self.write_config()
            self.cmd = Executor()
        else:
            self.cachefile = None
            self.cmd = None

        if HAS_PULP and self.has_pulp_sources:
            _setup_pulp()
            if self.pulp_cert_set is None:
                certdir = os.path.join(
                    self.basepath,
                    "pulp",
                    os.path.basename(PulpCertificateSet.certpath))
                try:
                    os.makedirs(certdir)
                except OSError:
                    err = sys.exc_info()[1]
                    if err.errno == errno.EEXIST:
                        pass
                    else:
                        self.logger.error("Could not create Pulp consumer "
                                          "cert directory at %s: %s" %
                                          (certdir, err))
                self.pulp_cert_set = PulpCertificateSet(certdir)

    @property
    def __package_groups__(self):
        return True

    @property
    def helper(self):
        """ The full path to :file:`bcfg2-yum-helper`.  First, we
        check in the config file to see if it has been explicitly
        specified; next we see if it's in $PATH (which we do by making
        a call to it; I wish there was a way to do this without
        forking, but apparently not); finally we check in /usr/sbin,
        the default location. """
        if not self._helper:
            try:
                self._helper = self.setup.cfp.get("packages:yum", "helper")
            except (ConfigParser.NoOptionError, ConfigParser.NoSectionError):
                # first see if bcfg2-yum-helper is in PATH
                try:
                    self.debug_log("Checking for bcfg2-yum-helper in $PATH")
                    self.cmd.run(['bcfg2-yum-helper'])
                    self._helper = 'bcfg2-yum-helper'
                except OSError:
                    self._helper = "/usr/sbin/bcfg2-yum-helper"
        return self._helper

    @property
    def use_yum(self):
        """ True if we should use the yum Python libraries, False
        otherwise """
        return HAS_YUM and self.setup.cfp.getboolean("packages:yum",
                                                     "use_yum_libraries",
                                                     default=False)

    @property
    def has_pulp_sources(self):
        """ True if there are any Pulp sources to handle, False
        otherwise """
        return any(s.pulp_id for s in self)

    @property
    def cachefiles(self):
        """ A list of the full path to all cachefiles used by this
        collection."""
        cachefiles = set(Collection.cachefiles.fget(self))
        if self.cachefile:
            cachefiles.add(self.cachefile)
        return list(cachefiles)

    @track_statistics()
    def write_config(self):
        """ Write the server-side config file to :attr:`cfgfile` based
        on the data from :func:`get_config`"""
        if not os.path.exists(self.cfgfile):
            yumconf = self.get_config(raw=True)
            yumconf.add_section("main")

            # we set installroot to the cache directory so
            # bcfg2-yum-helper works with an empty rpmdb.  otherwise
            # the rpmdb is so hopelessly intertwined with yum that we
            # have to totally reinvent the dependency resolver.
            mainopts = dict(cachedir='/',
                            installroot=self.cachefile,
                            keepcache="0",
                            debuglevel="0",
                            sslverify="0",
                            reposdir="/dev/null")
            if self.setup['debug']:
                mainopts['debuglevel'] = "5"
            elif self.setup['verbose']:
                mainopts['debuglevel'] = "2"

            try:
                for opt in self.setup.cfp.options("packages:yum"):
                    if opt not in self.option_blacklist:
                        mainopts[opt] = self.setup.cfp.get("packages:yum", opt)
            except ConfigParser.NoSectionError:
                pass

            for opt, val in list(mainopts.items()):
                yumconf.set("main", opt, val)

            yumconf.write(open(self.cfgfile, 'w'))

    def get_config(self, raw=False):  # pylint: disable=W0221
        """ Get the yum configuration for this collection.

        :param raw: Return a :class:`ConfigParser.SafeConfigParser`
                    object representing the configuration instead of a
                    string.  This is useful if you need to modify the
                    config before writing it (as :func:`write_config`
                    does in order to produce a server-specific
                    configuration).
        :type raw: bool
        :returns: string or ConfigParser.SafeConfigParser """

        config = ConfigParser.SafeConfigParser()
        for source in self:
            for url_map in source.url_map:
                if url_map['arch'] not in self.metadata.groups:
                    continue
                basereponame = source.get_repo_name(url_map)
                reponame = basereponame

                added = False
                while not added:
                    try:
                        config.add_section(reponame)
                        added = True
                    except ConfigParser.DuplicateSectionError:
                        match = re.search(r'-(\d+)', reponame)
                        if match:
                            rid = int(match.group(1)) + 1
                        else:
                            rid = 1
                        reponame = "%s-%d" % (basereponame, rid)

                config.set(reponame, "name", reponame)
                config.set(reponame, "baseurl", url_map['url'])
                config.set(reponame, "enabled", "1")
                if len(source.gpgkeys):
                    config.set(reponame, "gpgcheck", "1")
                    config.set(reponame, "gpgkey",
                               " ".join(source.gpgkeys))
                else:
                    config.set(reponame, "gpgcheck", "0")

                if len(source.blacklist):
                    config.set(reponame, "exclude",
                               " ".join(source.blacklist))
                if len(source.whitelist):
                    config.set(reponame, "includepkgs",
                               " ".join(source.whitelist))

                if raw:
                    opts = source.server_options
                else:
                    opts = source.client_options
                for opt, val in opts.items():
                    config.set(reponame, opt, val)

        if raw:
            return config
        else:
            # configparser only writes to file, so we have to use a
            # StringIO object to get the data out as a string
            buf = StringIO()
            config.write(buf)
            return "# This config was generated automatically by the Bcfg2 " \
                   "Packages plugin\n\n" + buf.getvalue()

    @track_statistics()
    def build_extra_structures(self, independent):
        """ Add additional entries to the ``<Independent/>`` section
        of the final configuration.  This adds several kinds of
        entries:

        * For GPG keys, adds a ``Package`` entry that describes the
          version and release of all expected ``gpg-pubkey`` packages;
          and ``Path`` entries to copy all of the GPG keys to the
          appropriate place on the client filesystem.  Calls
          :func:`_add_gpg_instances`.

        * For Pulp Sources, adds a ``Path`` entry for the consumer
          certificate; and ``Action`` entries to update the
          consumer-side Pulp config if the consumer is newly
          registered.  Creates a new Pulp consumer from the Bcfg2
          server as necessary.

        :param independent: The XML tag to add extra entries to.  This
                            is modified in place.
        :type independent: lxml.etree._Element
        """
        needkeys = set()
        for source in self:
            for key in source.gpgkeys:
                needkeys.add(key)

        if len(needkeys):
            if HAS_YUM:
                # this must be be HAS_YUM, not use_yum, because
                # regardless of whether the user wants to use the yum
                # resolver we want to include gpg key data
                keypkg = lxml.etree.Element('BoundPackage', name="gpg-pubkey",
                                            type=self.ptype, origin='Packages')
            else:
                self.logger.warning("GPGKeys were specified for yum sources "
                                    "in sources.xml, but no yum libraries "
                                    "were found")
                self.logger.warning("GPG key version/release data cannot be "
                                    "determined automatically")
                self.logger.warning("Install yum libraries, or manage GPG "
                                    "keys manually")
                keypkg = None

            for key in needkeys:
                # figure out the path of the key on the client
                keydir = self.setup.cfp.get("global", "gpg_keypath",
                                            default="/etc/pki/rpm-gpg")
                remotekey = os.path.join(keydir, os.path.basename(key))
                localkey = os.path.join(self.keypath, os.path.basename(key))
                kdata = open(localkey).read()

                # copy the key to the client
                keypath = lxml.etree.Element("BoundPath", name=remotekey,
                                             encoding='ascii',
                                             owner='root', group='root',
                                             type='file', mode='0644',
                                             important='true')
                keypath.text = kdata

                # hook to add version/release info if possible
                self._add_gpg_instances(keypkg, localkey, remotekey,
                                        keydata=kdata)
                independent.append(keypath)
            if keypkg is not None:
                independent.append(keypkg)

        if self.has_pulp_sources:
            consumerapi = ConsumerAPI()
            consumer = self._get_pulp_consumer(consumerapi=consumerapi)
            if consumer is None:
                try:
                    consumer = \
                        consumerapi.create(self.metadata.hostname,
                                           self.metadata.hostname,
                                           capabilities=dict(bind=False))
                    lxml.etree.SubElement(
                        independent, "BoundAction", name="pulp-update",
                        timing="pre", when="always", status="check",
                        command="pulp-consumer consumer update")
                    self.pulp_cert_set.write_data(consumer['certificate'],
                                                  self.metadata)
                except server.ServerRequestError:
                    err = sys.exc_info()[1]
                    self.logger.error("Packages: Could not create Pulp "
                                      "consumer %s: %s" %
                                      (self.metadata.hostname, err))

            for source in self:
                # each pulp source can only have one arch, so we don't
                # have to check the arch in url_map
                if (source.pulp_id and
                    source.pulp_id not in consumer['repoids']):
                    try:
                        consumerapi.bind(self.metadata.hostname,
                                         source.pulp_id)
                    except server.ServerRequestError:
                        err = sys.exc_info()[1]
                        self.logger.error("Packages: Could not bind %s to "
                                          "Pulp repo %s: %s" %
                                          (self.metadata.hostname,
                                           source.pulp_id, err))

            crt = lxml.etree.SubElement(independent, "BoundPath",
                                        name=self.pulp_cert_set.certpath)
            self.pulp_cert_set.bind_entry(crt, self.metadata)

    @track_statistics()
    def _get_pulp_consumer(self, consumerapi=None):
        """ Get a Pulp consumer object for the client.

        :param consumerapi: A Pulp ConsumerAPI object.  If none is
                            passed, one will be instantiated.
        :type consumerapi: pulp.client.api.consumer.ConsumerAPI
        :returns: dict - the consumer.  Returns None on failure
                  (including if there is no existing Pulp consumer for
                  this client.
        """
        if consumerapi is None:
            consumerapi = ConsumerAPI()
        consumer = None
        try:
            consumer = consumerapi.consumer(self.metadata.hostname)
        except server.ServerRequestError:
            # consumer does not exist
            pass
        except socket.error:
            err = sys.exc_info()[1]
            self.logger.error("Packages: Could not contact Pulp server: %s" %
                              err)
        except:
            err = sys.exc_info()[1]
            self.logger.error("Packages: Unknown error querying Pulp server: "
                              "%s" % err)
        return consumer

    @track_statistics()
    def _add_gpg_instances(self, keyentry, localkey, remotekey, keydata=None):
        """ Add GPG keys instances to a ``Package`` entry.  This is
        called from :func:`build_extra_structures` to add GPG keys to
        the specification.

        :param keyentry: The ``Package`` entry to add key instances
                         to.  This will be modified in place.
        :type keyentry: lxml.etree._Element
        :param localkey: The full path to the key file on the Bcfg2 server
        :type localkey: string
        :param remotekey: The full path to the key file on the client.
                          (If they key is not yet on the client, this
                          will be the full path to where the key file
                          will go eventually.)
        :type remotekey: string
        :param keydata: The contents of the key file.  If this is not
                        provided, read the data from ``localkey``.
        :type keydata: string
        """
        # this must be be HAS_YUM, not use_yum, because regardless of
        # whether the user wants to use the yum resolver we want to
        # include gpg key data
        if not HAS_YUM:
            return

        if keydata is None:
            keydata = open(localkey).read()

        try:
            kinfo = yum.misc.getgpgkeyinfo(keydata)
            version = yum.misc.keyIdToRPMVer(kinfo['keyid'])
            release = yum.misc.keyIdToRPMVer(kinfo['timestamp'])

            lxml.etree.SubElement(keyentry, 'Instance',
                                  version=version,
                                  release=release,
                                  simplefile=remotekey)
        except ValueError:
            err = sys.exc_info()[1]
            self.logger.error("Packages: Could not read GPG key %s: %s" %
                              (localkey, err))

    @track_statistics()
    def get_groups(self, grouplist):
        """ If using the yum libraries, given a list of package group
        names, return a dict of ``<group name>: <list of packages>``.
        This is much faster than implementing
        :func:`Bcfg2.Server.Plugins.Packages.Collection.Collection.get_group`,
        since we have to make a call to the bcfg2 Yum helper, and each
        time we do that we make another call to yum, which means we
        set up yum metadata from the cache (hopefully) each time.  So
        resolving ten groups once is much faster than resolving one
        group ten times.

        If you are using the builtin yum parser, this raises a warning
        and returns an empty dict.

        :param grouplist: The list of groups to query
        :type grouplist: list of strings - group names
        :returns: dict of ``<group name>: <list of packages>``

        In this implementation the packages may be strings or tuples.
        See :ref:`yum-pkg-objects` for more information. """
        if not grouplist:
            return dict()

        gdicts = []
        for group, ptype in grouplist:
            if group.startswith("@"):
                group = group[1:]
            if not ptype:
                ptype = "default"
            gdicts.append(dict(group=group, type=ptype))

        if self.use_yum:
            try:
                return self.call_helper("get_groups", inputdata=gdicts)
            except ValueError:
                return dict()
        else:
            pkgs = dict()
            for gdict in gdicts:
                pkgs[gdict['group']] = Collection.get_group(self,
                                                            gdict['group'],
                                                            gdict['type'])
            return pkgs

    def _element_to_pkg(self, el, name):
        """ Convert a Package or Instance element to a package tuple """
        rv = (name, el.get("arch"), el.get("epoch"),
              el.get("version"), el.get("release"))
        if rv[3] in ['any', 'auto']:
            rv = (rv[0], rv[1], rv[2], None, None)
        # if a package requires no specific version, we just use
        # the name, not the tuple.  this limits the amount of JSON
        # encoding/decoding that has to be done to pass the
        # package list to bcfg2-yum-helper.
        if rv[1:] == (None, None, None, None):
            return name
        else:
            return rv

    def packages_from_entry(self, entry):
        """ When using the Python yum libraries, convert a Package
        entry to a list of package tuples.  See :ref:`yum-pkg-objects`
        and :ref:`pkg-objects` for more information on this process.

        :param entry: The Package entry to convert
        :type entry: lxml.etree._Element
        :returns: list of tuples
        """
        if not self.use_yum:
            return Collection.packages_from_entry(self, entry)

        rv = set()
        name = entry.get("name")

        for inst in entry.getchildren():
            if inst.tag != "Instance":
                continue
            rv.add(self._element_to_pkg(inst, name))
        if not rv:
            rv.add(self._element_to_pkg(entry, name))
        return list(rv)

    def _get_entry_attrs(self, pkgtup):
        """ Given a package tuple, return a dict of attributes
        suitable for applying to either a Package or an Instance
        tag """
        attrs = dict(version=self.setup.cfp.get("packages", "version",
                                                default="auto"))
        if attrs['version'] == 'any' or not isinstance(pkgtup, tuple):
            return attrs

        try:
            if pkgtup[1]:
                attrs['arch'] = pkgtup[1]
            if pkgtup[2]:
                attrs['epoch'] = pkgtup[2]
            if pkgtup[3]:
                attrs['version'] = pkgtup[3]
            if pkgtup[4]:
                attrs['release'] = pkgtup[4]
        except IndexError:
            self.logger.warning("Malformed package tuple: %s" % pkgtup)
        return attrs

    def packages_to_entry(self, pkglist, entry):
        """ When using the Python yum libraries, convert a list of
        package tuples to a Package entry.  See :ref:`yum-pkg-objects`
        and :ref:`pkg-objects` for more information on this process.

        If pkglist contains only one package, then its data is
        converted to a single ``BoundPackage`` entry that is added as
        a subelement of ``entry``.  If pkglist contains more than one
        package, then a parent ``BoundPackage`` entry is created and
        child ``Instance`` entries are added to it.

        :param pkglist: A list of package tuples to convert to an XML
                         Package entry
        :type pkglist: list of tuples
        :param entry: The base XML entry to add Package entries to.
                      This is modified in place.
        :type entry: lxml.etree._Element
        :returns: None
        """
        if not self.use_yum:
            return Collection.packages_to_entry(self, pkglist, entry)

        packages = dict()
        for pkg in pkglist:
            try:
                packages[pkg[0]].append(pkg)
            except KeyError:
                packages[pkg[0]] = [pkg]
        for name, instances in packages.items():
            pkgattrs = dict(type=self.ptype,
                            origin='Packages',
                            name=name)
            if len(instances) > 1:
                pkg_el = lxml.etree.SubElement(entry, 'BoundPackage',
                                               **pkgattrs)
                for inst in instances:
                    lxml.etree.SubElement(pkg_el, "Instance",
                                          self._get_entry_attrs(inst))
            else:
                attrs = self._get_entry_attrs(instances[0])
                attrs.update(pkgattrs)
                lxml.etree.SubElement(entry, 'BoundPackage', **attrs)

    def get_new_packages(self, initial, complete):
        """ Compute the difference between the complete package list
        (as returned by :func:`complete`) and the initial package list
        computed from the specification, allowing for package tuples.
        See :ref:`yum-pkg-objects` and :ref:`pkg-objects` for more
        information on this process.

        :param initial: The initial package list
        :type initial: set of strings, but see :ref:`pkg-objects`
        :param complete: The final package list
        :type complete: set of strings, but see :ref:`pkg-objects`
        :return: set of tuples
        """
        initial_names = []
        for pkg in initial:
            if isinstance(pkg, tuple):
                initial_names.append(pkg[0])
            else:
                initial_names.append(pkg)
        new = []
        for pkg in complete:
            if isinstance(pkg, tuple):
                name = pkg[0]
            else:
                name = pkg
            if name not in initial_names:
                new.append(pkg)
        return new

    @track_statistics()
    def complete(self, packagelist):
        """ Build a complete list of all packages and their dependencies.

        When using the Python yum libraries, this defers to the
        :ref:`bcfg2-yum-helper`; when using the builtin yum parser,
        this defers to
        :func:`Bcfg2.Server.Plugins.Packages.Collection.Collection.complete`.

        :param packagelist: Set of initial packages computed from the
                            specification.
        :type packagelist: set of strings, but see :ref:`pkg-objects`
        :returns: tuple of sets - The first element contains a set of
                  strings (but see :ref:`pkg-objects`) describing the
                  complete package list, and the second element is a
                  set of symbols whose dependencies could not be
                  resolved.
        """
        if not self.use_yum:
            return Collection.complete(self, packagelist)

        if packagelist:
            try:
                result = self.call_helper(
                    "complete",
                    dict(packages=list(packagelist),
                         groups=list(self.get_relevant_groups())))
            except ValueError:
                # error reported by call_helper()
                return set(), packagelist
            # json doesn't understand sets or tuples, so we get back a
            # lists of lists (packages) and a list of unicode strings
            # (unknown).  turn those into a set of tuples and a set of
            # strings, respectively.
            unknown = set([str(u) for u in result['unknown']])
            packages = set([tuple(p) for p in result['packages']])
            self.filter_unknown(unknown)
            return packages, unknown
        else:
            return set(), set()

    @track_statistics()
    def call_helper(self, command, inputdata=None):
        """ Make a call to :ref:`bcfg2-yum-helper`.  The yum libs have
        horrific memory leaks, so apparently the right way to get
        around that in long-running processes it to have a short-lived
        helper.  No, seriously -- check out the yum-updatesd code.
        It's pure madness.

        :param command: The :ref:`bcfg2-yum-helper` command to call.
        :type command: string
        :param inputdata: The input to pass to ``bcfg2-yum-helper`` on
                          stdin.  If this is None, no input will be
                          given at all.
        :type inputdata: Any JSON-encodable data structure.
        :returns: Varies depending on the return value of the
                  ``bcfg2-yum-helper`` command.
        """
        cmd = [self.helper, "-c", self.cfgfile]
        if self.setup['verbose']:
            cmd.append("-v")
        if self.debug_flag:
            if not self.setup['verbose']:
                # ensure that running in debug gets -vv, even if
                # verbose is not enabled
                cmd.append("-v")
            cmd.append("-v")
        cmd.append(command)
<<<<<<< HEAD
        self.debug_log("Packages: running %s" % " ".join(cmd), flag=verbose)
        if inputdata:
            result = self.cmd.run(cmd, inputdata=json.dumps(inputdata))
        else:
            result = self.cmd.run(cmd)
        if not result.success:
            self.logger.error("Packages: error running bcfg2-yum-helper: %s" %
                              result.error)
        elif result.stderr:
            self.debug_log("Packages: debug info from bcfg2-yum-helper: %s" %
                           result.stderr, flag=verbose)
=======
        self.debug_log("Packages: running %s" % " ".join(cmd))
        try:
            helper = Popen(cmd, stdin=PIPE, stdout=PIPE, stderr=PIPE)
        except OSError:
            err = sys.exc_info()[1]
            self.logger.error("Packages: Failed to execute %s: %s" %
                              (" ".join(cmd), err))
            return None

        if inputdata:
            idata = json.dumps(inputdata)
            (stdout, stderr) = helper.communicate(idata)
        else:
            (stdout, stderr) = helper.communicate()
        rv = helper.wait()
        errlines = stderr.splitlines()
        if rv:
            if not errlines:
                errlines.append("No error output")
            self.logger.error("Packages: error running bcfg2-yum-helper "
                              "(returned %d): %s" % (rv, errlines[0]))
            for line in errlines[1:]:
                self.logger.error("Packages: %s" % line)
        elif errlines:
            self.debug_log("Packages: debug info from bcfg2-yum-helper: %s" %
                           errlines[0])
            for line in errlines[1:]:
                self.debug_log("Packages: %s" % line)

>>>>>>> a519dc92
        try:
            return json.loads(result.stdout)
        except ValueError:
            err = sys.exc_info()[1]
            self.logger.error("Packages: error reading bcfg2-yum-helper "
                              "output: %s" % err)
            raise

    def setup_data(self, force_update=False):
        """ Do any collection-level data setup tasks. This is called
        when sources are loaded or reloaded by
        :class:`Bcfg2.Server.Plugins.Packages.Packages`.

        If the builtin yum parsers are in use, this defers to
        :func:`Bcfg2.Server.Plugins.Packages.Collection.Collection.setup_data`.
        If using the yum Python libraries, this cleans up cached yum
        metadata, regenerates the server-side yum config (in order to
        catch any new sources that have been added to this server),
        and then cleans up cached yum metadata again, in case the new
        config has any preexisting cache.

        :param force_update: Ignore all local cache and setup data
                             from its original upstream sources (i.e.,
                             the package repositories)
        :type force_update: bool
        """
        if not self.use_yum:
            return Collection.setup_data(self, force_update)

        if force_update:
            # we call this twice: one to clean up data from the old
            # config, and once to clean up data from the new config
            try:
                self.call_helper("clean")
            except ValueError:
                # error reported by call_helper
                pass

        os.unlink(self.cfgfile)
        self.write_config()

        if force_update:
            try:
                self.call_helper("clean")
            except ValueError:
                # error reported by call_helper
                pass


class YumSource(Source):
    """ Handle yum sources """

    #: YumSource sets the ``type`` on Package entries to "yum"
    ptype = 'yum'

    def __init__(self, basepath, xsource):
        Source.__init__(self, basepath, xsource)
        self.pulp_id = None
        if HAS_PULP and xsource.get("pulp_id"):
            self.pulp_id = xsource.get("pulp_id")

            _setup_pulp()
            repoapi = RepositoryAPI()
            try:
                self.repo = repoapi.repository(self.pulp_id)
                self.gpgkeys = [os.path.join(PULPCONFIG.cds['keyurl'], key)
                                for key in repoapi.listkeys(self.pulp_id)]
            except server.ServerRequestError:
                err = sys.exc_info()[1]
                if err[0] == 401:
                    msg = "Packages: Error authenticating to Pulp: %s" % err[1]
                elif err[0] == 404:
                    msg = "Packages: Pulp repo id %s not found: %s" % \
                          (self.pulp_id, err[1])
                else:
                    msg = "Packages: Error %d fetching pulp repo %s: %s" % \
                          (err[0], self.pulp_id, err[1])
                raise SourceInitError(msg)
            except socket.error:
                err = sys.exc_info()[1]
                raise SourceInitError("Could not contact Pulp server: %s" %
                                      err)
            except:
                err = sys.exc_info()[1]
                raise SourceInitError("Unknown error querying Pulp server: %s"
                                      % err)
            self.rawurl = "%s/%s" % (PULPCONFIG.cds['baseurl'],
                                     self.repo['relative_path'])
            self.arches = [self.repo['arch']]

        self.packages = dict()
        self.deps = dict([('global', dict())])
        self.provides = dict([('global', dict())])
        self.filemap = dict([(x, dict())
                             for x in ['global'] + self.arches])
        self.needed_paths = set()
        self.file_to_arch = dict()
        self.yumgroups = dict()
    __init__.__doc__ = Source.__init__.__doc__

    @property
    def use_yum(self):
        """ True if we should use the yum Python libraries, False
        otherwise """
        return HAS_YUM and self.setup.cfp.getboolean("packages:yum",
                                                     "use_yum_libraries",
                                                     default=False)

    def save_state(self):
        """ If using the builtin yum parser, save state to
        :attr:`cachefile`.  If using the Python yum libraries, yum
        handles caching and state and this method is a no-op."""
        if not self.use_yum:
            cache = open(self.cachefile, 'wb')
            cPickle.dump((self.packages, self.deps, self.provides,
                          self.filemap, self.url_map,
                          self.yumgroups), cache, 2)
            cache.close()

    def load_state(self):
        """ If using the builtin yum parser, load saved state from
        :attr:`cachefile`.  If using the Python yum libraries, yum
        handles caching and state and this method is a no-op."""
        if not self.use_yum:
            data = open(self.cachefile)
            (self.packages, self.deps, self.provides,
             self.filemap, self.url_map, self.yumgroups) = cPickle.load(data)

    @property
    def urls(self):
        """ A list of URLs to the base metadata file for each
        repository described by this source. """
        rv = []
        for umap in self.url_map:
            rv.extend(self._get_urls_from_repodata(umap['url'], umap['arch']))
        return rv

    def _get_urls_from_repodata(self, url, arch):
        """ When using the builtin yum parser, given the base URL of a
        repository, return the URLs of the various repo metadata files
        needed to get package data from the repo.

        If using the yum Python libraries, this just returns ``url``
        as it was passed in, but should realistically not be called.

        :param url: The base URL to the repository (i.e., the
                    directory that contains the ``repodata/`` directory)
        :type url: string
        :param arch: The architecture of the directory.
        :type arch: string
        :return: list of strings - URLs to metadata files
        """
        if self.use_yum:
            return [url]

        rmdurl = '%srepodata/repomd.xml' % url
        try:
            repomd = fetch_url(rmdurl)
        except ValueError:
            self.logger.error("Packages: Bad url string %s" % rmdurl)
            return []
        except HTTPError:
            err = sys.exc_info()[1]
            self.logger.error("Packages: Failed to fetch url %s. code=%s" %
                              (rmdurl, err.code))
            return []
        except URLError:
            err = sys.exc_info()[1]
            self.logger.error("Packages: Failed to fetch url %s. %s" %
                              (rmdurl, err))
            return []
        try:
            xdata = lxml.etree.XML(repomd)
        except lxml.etree.XMLSyntaxError:
            err = sys.exc_info()[1]
            self.logger.error("Packages: Failed to process metadata at %s: %s"
                              % (rmdurl, err))
            return []

        urls = []
        for elt in xdata.findall(RPO + 'data'):
            if elt.get('type') in ['filelists', 'primary', 'group']:
                floc = elt.find(RPO + 'location')
                fullurl = url + floc.get('href')
                urls.append(fullurl)
                self.file_to_arch[self.escape_url(fullurl)] = arch
        return urls

    @track_statistics()
    def read_files(self):
        """ When using the builtin yum parser, read and parse locally
        downloaded metadata files.  This diverges from the stock
        :func:`Bcfg2.Server.Plugins.Packages.Source.Source.read_files`
        quite a bit. """

        # we have to read primary.xml first, and filelists.xml afterwards;
        primaries = list()
        filelists = list()
        groups = list()
        for fname in self.files:
            if fname.endswith('primary.xml.gz'):
                primaries.append(fname)
            elif fname.endswith('filelists.xml.gz'):
                filelists.append(fname)
            elif fname.find('comps'):
                groups.append(fname)

        for fname in primaries:
            farch = self.file_to_arch[fname]
            fdata = lxml.etree.parse(fname).getroot()
            self.parse_primary(fdata, farch)
        for fname in filelists:
            farch = self.file_to_arch[fname]
            fdata = lxml.etree.parse(fname).getroot()
            self.parse_filelist(fdata, farch)
        for fname in groups:
            fdata = lxml.etree.parse(fname).getroot()
            self.parse_group(fdata)

        # merge data
        sdata = list(self.packages.values())
        try:
            self.packages['global'] = copy.deepcopy(sdata.pop())
        except IndexError:
            self.logger.error("Packages: No packages in repo")
            self.packages['global'] = set()
        while sdata:
            self.packages['global'].update(sdata.pop())

        for key in self.packages:
            if key == 'global':
                continue
            self.packages[key] = \
                self.packages[key].difference(self.packages['global'])
        self.save_state()

    @track_statistics()
    def parse_filelist(self, data, arch):
        """ parse filelists.xml.gz data """
        if arch not in self.filemap:
            self.filemap[arch] = dict()
        for pkg in data.findall(FL + 'package'):
            for fentry in pkg.findall(FL + 'file'):
                if fentry.text in self.needed_paths:
                    if fentry.text in self.filemap[arch]:
                        self.filemap[arch][fentry.text].add(pkg.get('name'))
                    else:
                        self.filemap[arch][fentry.text] = \
                            set([pkg.get('name')])

    @track_statistics()
    def parse_primary(self, data, arch):
        """ parse primary.xml.gz data """
        if arch not in self.packages:
            self.packages[arch] = set()
        if arch not in self.deps:
            self.deps[arch] = dict()
        if arch not in self.provides:
            self.provides[arch] = dict()
        for pkg in data.getchildren():
            if not pkg.tag.endswith('package'):
                continue
            pkgname = pkg.find(XP + 'name').text
            self.packages[arch].add(pkgname)

            pdata = pkg.find(XP + 'format')
            self.deps[arch][pkgname] = set()
            pre = pdata.find(RP + 'requires')
            if pre is not None:
                for entry in pre.getchildren():
                    self.deps[arch][pkgname].add(entry.get('name'))
                    if entry.get('name').startswith('/'):
                        self.needed_paths.add(entry.get('name'))
            pro = pdata.find(RP + 'provides')
            if pro is not None:
                for entry in pro.getchildren():
                    prov = entry.get('name')
                    if prov not in self.provides[arch]:
                        self.provides[arch][prov] = list()
                    self.provides[arch][prov].append(pkgname)

    @Bcfg2.Server.Plugin.track_statistics()
    def parse_group(self, data):
        """ parse comps.xml.gz data """
        for group in data.getchildren():
            if not group.tag.endswith('group'):
                continue
            try:
                groupid = group.xpath('id')[0].text
                self.yumgroups[groupid] = {'mandatory': list(),
                                           'default': list(),
                                           'optional': list(),
                                           'conditional': list()}
            except IndexError:
                continue
            try:
                packagelist = group.xpath('packagelist')[0]
            except IndexError:
                continue
            for pkgreq in packagelist.getchildren():
                pkgtype = pkgreq.get('type', None)
                if pkgtype == 'mandatory':
                    self.yumgroups[groupid]['mandatory'].append(pkgreq.text)
                elif pkgtype == 'default':
                    self.yumgroups[groupid]['default'].append(pkgreq.text)
                elif pkgtype == 'optional':
                    self.yumgroups[groupid]['optional'].append(pkgreq.text)
                elif pkgtype == 'conditional':
                    self.yumgroups[groupid]['conditional'].append(pkgreq.text)

    def is_package(self, metadata, package):
        arch = [a for a in self.arches if a in metadata.groups]
        if not arch:
            return False
        return ((package in self.packages['global'] or
                 package in self.packages[arch[0]]) and
                package not in self.blacklist and
                (len(self.whitelist) == 0 or package in self.whitelist))
    is_package.__doc__ = Source.is_package.__doc__

    def get_vpkgs(self, metadata):
        if self.use_yum:
            return dict()

        rv = Source.get_vpkgs(self, metadata)
        for arch, fmdata in list(self.filemap.items()):
            if arch not in metadata.groups and arch != 'global':
                continue
            for filename, pkgs in list(fmdata.items()):
                rv[filename] = pkgs
        return rv
    get_vpkgs.__doc__ = Source.get_vpkgs.__doc__

    def unknown_filter(self, package):
        """ By default,
        :class:`Bcfg2.Server.Plugins.Packages.Source.Source` filters
        out unknown packages that start with "choice", but that
        doesn't mean anything to Yum or RPM.  Instead, we filter out
        unknown packages that start with "rpmlib", although this is
        likely legacy behavior; that would seem to indicate that a
        package required some RPM feature that isn't provided, which
        is a bad thing.  This should probably go away at some point.

        :param package: The name of a package that was unknown to the
                        backend
        :type package: string
        :returns: bool
        """
        return package.startswith("rpmlib")

    def filter_unknown(self, unknown):
        if self.use_yum:
            filtered = set()
            for unk in unknown:
                try:
                    if self.unknown_filter(unk):
                        filtered.update(unk)
                except AttributeError:
                    try:
                        if self.unknown_filter(unk[0]):
                            filtered.update(unk)
                    except (IndexError, AttributeError):
                        pass
            unknown.difference_update(filtered)
        else:
            Source.filter_unknown(self, unknown)
    filter_unknown.__doc__ = Source.filter_unknown.__doc__

    def setup_data(self, force_update=False):
        if not self.use_yum:
            Source.setup_data(self, force_update=force_update)
    setup_data.__doc__ = \
        "``setup_data`` is only used by the builtin yum parser.  " + \
        Source.setup_data.__doc__

    def get_repo_name(self, url_map):
        """ Try to find a sensible name for a repository.  First use a
        repository's Pulp ID, if it has one; if not, then defer to
        :class:`Bcfg2.Server.Plugins.Packages.Source.Source.get_repo_name`

        :param url_map: A single :attr:`url_map` dict, i.e., any
                        single element of :attr:`url_map`.
        :type url_map: dict
        :returns: string - the name of the repository.
        """
        if self.pulp_id:
            return self.pulp_id
        else:
            return Source.get_repo_name(self, url_map)

    def get_group(self, metadata, group, ptype=None):  # pylint: disable=W0613
        """ Get the list of packages of the given type in a package
        group.

        :param group: The name of the group to query
        :type group: string
        :param ptype: The type of packages to get, for backends that
                      support multiple package types in package groups
                      (e.g., "recommended," "optional," etc.)
        :type ptype: string
        :returns: list of strings - package names
        """
        try:
            yumgroup = self.yumgroups[group]
        except KeyError:
            return []
        packages = yumgroup['conditional'] + yumgroup['mandatory']
        if ptype in ['default', 'optional', 'all']:
            packages += yumgroup['default']
        if ptype in ['optional', 'all']:
            packages += yumgroup['optional']
        return packages<|MERGE_RESOLUTION|>--- conflicted
+++ resolved
@@ -886,49 +886,23 @@
                 cmd.append("-v")
             cmd.append("-v")
         cmd.append(command)
-<<<<<<< HEAD
-        self.debug_log("Packages: running %s" % " ".join(cmd), flag=verbose)
+        self.debug_log("Packages: running %s" % " ".join(cmd))
         if inputdata:
             result = self.cmd.run(cmd, inputdata=json.dumps(inputdata))
         else:
             result = self.cmd.run(cmd)
         if not result.success:
+            errlines = result.error.splitlines()
             self.logger.error("Packages: error running bcfg2-yum-helper: %s" %
-                              result.error)
-        elif result.stderr:
-            self.debug_log("Packages: debug info from bcfg2-yum-helper: %s" %
-                           result.stderr, flag=verbose)
-=======
-        self.debug_log("Packages: running %s" % " ".join(cmd))
-        try:
-            helper = Popen(cmd, stdin=PIPE, stdout=PIPE, stderr=PIPE)
-        except OSError:
-            err = sys.exc_info()[1]
-            self.logger.error("Packages: Failed to execute %s: %s" %
-                              (" ".join(cmd), err))
-            return None
-
-        if inputdata:
-            idata = json.dumps(inputdata)
-            (stdout, stderr) = helper.communicate(idata)
-        else:
-            (stdout, stderr) = helper.communicate()
-        rv = helper.wait()
-        errlines = stderr.splitlines()
-        if rv:
-            if not errlines:
-                errlines.append("No error output")
-            self.logger.error("Packages: error running bcfg2-yum-helper "
-                              "(returned %d): %s" % (rv, errlines[0]))
+                              errlines[0])
             for line in errlines[1:]:
                 self.logger.error("Packages: %s" % line)
-        elif errlines:
+        elif result.stderr:
+            errlines = result.stderr.splitlines()
             self.debug_log("Packages: debug info from bcfg2-yum-helper: %s" %
                            errlines[0])
             for line in errlines[1:]:
                 self.debug_log("Packages: %s" % line)
-
->>>>>>> a519dc92
         try:
             return json.loads(result.stdout)
         except ValueError:
