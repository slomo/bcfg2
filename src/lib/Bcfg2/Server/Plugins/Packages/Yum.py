""" Yum backend for :mod:`Bcfg2.Server.Plugins.Packages`.  This module
is the most complex backend because it has to handle Yum sources
without yum Python libraries, with yum Python libraries, and Pulp
sources.  (See :ref:`native-yum-libraries` for details on using the
yum Python libraries and :ref:`pulp-source-support` for details on
Pulp sources.)

.. _bcfg2-yum-helper:

bcfg2-yum-helper
~~~~~~~~~~~~~~~~

If using the yum Python libraries, :class:`YumCollection` makes shell
calls to an external command, ``bcfg2-yum-helper``, which performs the
actual yum API calls.  This is done because the yum libs have horrific
memory leaks, and apparently the right way to get around that in
long-running processes it to have a short-lived helper.  This is how
it's done by yum itself in ``yum-updatesd``, which is a long-running
daemon that checks for and applies updates.

.. _yum-pkg-objects:

Package Objects
~~~~~~~~~~~~~~~

:class:`Bcfg2.Server.Plugins.Packages.Collection.Collection` objects
have the option to translate from some backend-specific representation
of packages to XML entries; see :ref:`pkg-objects` for more
information on this.  If you are using the Python yum libraries,
:class:`Bcfg2.Server.Plugins.Packages.Yum.YumCollection` opts to do
this, using the yum tuple representation of packages, which is::

    (<name>, <arch>, <epoch>, <version>, <release>)

For shorthand this is occasionally abbrevated "naevr".  Any datum that
is not defined is ``None``.  So a normal package entry that can be any
version would be passed to :ref:`bcfg2-yum-helper` as::

    ("somepackage", None, None, None, None)

A package returned from the helper might look more like this::

    ("somepackage", "x86_64", None, "1.2.3", "1.el6")

We translate between this representation and the XML representation of
packages with :func:`YumCollection.packages_from_entry` and
:func:`YumCollection.packages_to_entry`.

The Yum Backend
~~~~~~~~~~~~~~~
"""

import os
import re
import sys
import copy
import errno
import socket
import logging
import lxml.etree
import Bcfg2.Server.FileMonitor
import Bcfg2.Server.Plugin
from Bcfg2.Utils import Executor
from Bcfg2.Options import get_option_parser
# pylint: disable=W0622
from Bcfg2.Compat import StringIO, cPickle, HTTPError, URLError, \
    ConfigParser, any
# pylint: enable=W0622
from Bcfg2.Server.Plugins.Packages.Collection import Collection
from Bcfg2.Server.Plugins.Packages.Source import SourceInitError, Source, \
    fetch_url
from Bcfg2.Server.Statistics import track_statistics

LOGGER = logging.getLogger(__name__)

# pylint: disable=E0611
try:
    from pulp.client.consumer.config import ConsumerConfig
    from pulp.client.api.repository import RepositoryAPI
    from pulp.client.api.consumer import ConsumerAPI
    from pulp.client.api import server
    HAS_PULP = True
except ImportError:
    HAS_PULP = False
# pylint: enable=E0611

try:
    import yum
    try:
        import json
    except ImportError:
        import simplejson as json
    HAS_YUM = True
except ImportError:
    HAS_YUM = False
    LOGGER.info("Packages: No yum libraries found; forcing use of internal "
                "dependency resolver")


XP = '{http://linux.duke.edu/metadata/common}'
RP = '{http://linux.duke.edu/metadata/rpm}'
RPO = '{http://linux.duke.edu/metadata/repo}'
FL = '{http://linux.duke.edu/metadata/filelists}'

PULPSERVER = None
PULPCONFIG = None


def _setup_pulp():
    """ Connect to a Pulp server and pass authentication credentials.
    This only needs to be called once, but multiple calls won't hurt
    anything.

    :returns: :class:`pulp.client.api.server.PulpServer`
    """
    global PULPSERVER, PULPCONFIG
    if not HAS_PULP:
        msg = "Packages: Cannot create Pulp collection: Pulp libraries " + \
            "not found"
        LOGGER.error(msg)
        raise Bcfg2.Server.Plugin.PluginInitError(msg)

    if PULPSERVER is None:
        setup = get_option_parser()
        try:
            username = setup.cfp.get("packages:pulp", "username")
            password = setup.cfp.get("packages:pulp", "password")
        except ConfigParser.NoSectionError:
            msg = "Packages: No [pulp] section found in bcfg2.conf"
            LOGGER.error(msg)
            raise Bcfg2.Server.Plugin.PluginInitError(msg)
        except ConfigParser.NoOptionError:
            msg = "Packages: Required option not found in bcfg2.conf: %s" % \
                sys.exc_info()[1]
            LOGGER.error(msg)
            raise Bcfg2.Server.Plugin.PluginInitError(msg)

        PULPCONFIG = ConsumerConfig()
        serveropts = PULPCONFIG.server

        PULPSERVER = server.PulpServer(serveropts['host'],
                                       int(serveropts['port']),
                                       serveropts['scheme'],
                                       serveropts['path'])
        PULPSERVER.set_basic_auth_credentials(username, password)
        server.set_active_server(PULPSERVER)
    return PULPSERVER


class PulpCertificateData(Bcfg2.Server.Plugin.SpecificData):
    """ Handle pulp consumer certificate data for
    :class:`PulpCertificateSet` """

    def bind_entry(self, entry, _):
        """ Given an abstract entry, add data to it and return it.
        :class:`PulpCertificateSet` handles binding entry metadata.

        :param entry: The abstract entry to bind data to
        :type entry: lxml.etree._Element
        :returns: lxml.etree._Element - the bound entry
        """
        entry.set("type", "file")
        if self.data:
            entry.text = self.data
        else:
            entry.set("empty", "true")
        return entry


class PulpCertificateSet(Bcfg2.Server.Plugin.EntrySet):
    """ Handle Pulp consumer certificates. """

    #: The path to certificates on consumer machines
    certpath = "/etc/pki/consumer/cert.pem"

    def __init__(self, path):
        """
        :param path: The path to the directory where Pulp consumer
                     certificates will be stored
        :type path: string
        """
        Bcfg2.Server.Plugin.EntrySet.__init__(self,
                                              os.path.basename(self.certpath),
                                              path,
                                              PulpCertificateData,
                                              "UTF-8")
        self.metadata = dict(owner='root',
                             group='root',
                             mode='0644',
                             secontext='__default__',
                             important='true',
                             sensitive='true',
                             paranoid=self.metadata['paranoid'])
        self.fam = Bcfg2.Server.FileMonitor.get_fam()
        self.fam.AddMonitor(path, self)

    def HandleEvent(self, event):
        """ Handle FAM events on certificate files.

        :param event: The event to handle
        :type event: Bcfg2.Server.FileMonitor.Event """
        if event.filename != self.path:
            return self.handle_event(event)

    def write_data(self, data, metadata):
        """ Write a new certificate to the filesystem.

        :param data: The new certificate data
        :type data: string
        :param metadata: Metadata for the client to write the
                         certificate for
        :type metadata: Bcfg2.Server.Plugins.Metadata.ClientMetadata
        """
        specific = "%s.H_%s" % (os.path.basename(self.certpath),
                                metadata.hostname)
        fileloc = os.path.join(self.path, specific)

        self.logger.info("Packages: Writing certificate data for %s to %s" %
                         (metadata.hostname, fileloc))
        try:
            open(fileloc, 'wb').write(data)
        except IOError:
            err = sys.exc_info()[1]
            self.logger.error("Could not write %s: %s" % (fileloc, err))
            return
        self.verify_file(specific)

    def verify_file(self, filename):
        """ Service the FAM events queued up by the key generation so
        the data structure entries will be available for binding.

        NOTE: We wait for up to ten seconds. There is some potential
        for race condition, because if the file monitor doesn't get
        notified about the new key files in time, those entries won't
        be available for binding. In practice, this seems "good
        enough."

        :param filename: The filename to check for events on
        :type filename: string
        """
        tries = 0
        updated = False
        while not updated:
            if tries >= 10:
                self.logger.error("%s still not registered" % filename)
                return
            self.fam.handle_events_in_interval(1)
            if filename in self.entries:
                break
            else:
                tries += 1
                continue


class YumCollection(Collection):
    """ Handle collections of Yum sources.  If we're using the yum
    Python libraries, then this becomes a very full-featured
    :class:`Bcfg2.Server.Plugins.Packages.Collection.Collection`
    object; if not, then it defers to the :class:`YumSource`
    object.

    .. private-include: _add_gpg_instances, _get_pulp_consumer
    """

    #: Options that are included in the [packages:yum] section of the
    #: config but that should not be included in the temporary
    #: yum.conf we write out
    option_blacklist = ["use_yum_libraries", "helper"]

    #: :class:`PulpCertificateSet` object used to handle Pulp certs
    pulp_cert_set = None

    def __init__(self, metadata, sources, cachepath, basepath, debug=False):
        Collection.__init__(self, metadata, sources, cachepath, basepath,
                            debug=debug)
        self.keypath = os.path.join(self.cachepath, "keys")

        self._helper = None
        if self.use_yum:
            #: Define a unique cache file for this collection to use
            #: for cached yum metadata
            self.cachefile = os.path.join(self.cachepath,
                                          "cache-%s" % self.cachekey)

            #: The path to the server-side config file used when
            #: resolving packages with the Python yum libraries
            self.cfgfile = os.path.join(self.cachefile, "yum.conf")
<<<<<<< HEAD
            self.write_config()
            self.cmd = Executor()
=======

            if not os.path.exists(self.cachefile):
                self.debug_log("Creating common cache %s" % self.cachefile)
                os.mkdir(self.cachefile)
                if not self.disableMetaData:
                    self.setup_data()
>>>>>>> 259c84f9
        else:
            self.cachefile = None
            self.cmd = None

        if HAS_PULP and self.has_pulp_sources:
            _setup_pulp()
            if self.pulp_cert_set is None:
                certdir = os.path.join(
                    self.basepath,
                    "pulp",
                    os.path.basename(PulpCertificateSet.certpath))
                try:
                    os.makedirs(certdir)
                except OSError:
                    err = sys.exc_info()[1]
                    if err.errno == errno.EEXIST:
                        pass
                    else:
                        self.logger.error("Could not create Pulp consumer "
                                          "cert directory at %s: %s" %
                                          (certdir, err))
                self.pulp_cert_set = PulpCertificateSet(certdir)

    @property
    def disableMetaData(self):
        """ Report whether or not metadata processing is enabled.
        This duplicates code in Packages/__init__.py, and can probably
        be removed in Bcfg2 1.4 when we have a module-level setup
        object. """
        if self.setup is None:
            return True
        try:
            return not self.setup.cfp.getboolean("packages", "resolver")
        except (ConfigParser.NoSectionError, ConfigParser.NoOptionError):
            return False
        except ValueError:
            # for historical reasons we also accept "enabled" and
            # "disabled"
            return self.setup.cfp.get(
                "packages",
                "metadata",
                default="enabled").lower() == "disabled"

    @property
    def __package_groups__(self):
        return True

    @property
    def helper(self):
        """ The full path to :file:`bcfg2-yum-helper`.  First, we
        check in the config file to see if it has been explicitly
        specified; next we see if it's in $PATH (which we do by making
        a call to it; I wish there was a way to do this without
        forking, but apparently not); finally we check in /usr/sbin,
        the default location. """
        if not self._helper:
            try:
                self._helper = self.setup.cfp.get("packages:yum", "helper")
            except (ConfigParser.NoOptionError, ConfigParser.NoSectionError):
                # first see if bcfg2-yum-helper is in PATH
                try:
                    self.debug_log("Checking for bcfg2-yum-helper in $PATH")
                    self.cmd.run(['bcfg2-yum-helper'])
                    self._helper = 'bcfg2-yum-helper'
                except OSError:
                    self._helper = "/usr/sbin/bcfg2-yum-helper"
        return self._helper

    @property
    def use_yum(self):
        """ True if we should use the yum Python libraries, False
        otherwise """
        return HAS_YUM and self.setup.cfp.getboolean("packages:yum",
                                                     "use_yum_libraries",
                                                     default=False)

    @property
    def has_pulp_sources(self):
        """ True if there are any Pulp sources to handle, False
        otherwise """
        return any(s.pulp_id for s in self)

    @property
    def cachefiles(self):
        """ A list of the full path to all cachefiles used by this
        collection."""
        cachefiles = set(Collection.cachefiles.fget(self))
        if self.cachefile:
            cachefiles.add(self.cachefile)
        return list(cachefiles)

    @track_statistics()
    def write_config(self):
        """ Write the server-side config file to :attr:`cfgfile` based
        on the data from :func:`get_config`"""
        if not os.path.exists(self.cfgfile):
            yumconf = self.get_config(raw=True)
            yumconf.add_section("main")

            # we set installroot to the cache directory so
            # bcfg2-yum-helper works with an empty rpmdb.  otherwise
            # the rpmdb is so hopelessly intertwined with yum that we
            # have to totally reinvent the dependency resolver.
            mainopts = dict(cachedir='/',
                            persistdir='/',
                            installroot=self.cachefile,
                            keepcache="0",
                            debuglevel="0",
                            sslverify="0",
                            reposdir="/dev/null")
            if self.setup['debug']:
                mainopts['debuglevel'] = "5"
            elif self.setup['verbose']:
                mainopts['debuglevel'] = "2"

            try:
                for opt in self.setup.cfp.options("packages:yum"):
                    if opt not in self.option_blacklist:
                        mainopts[opt] = self.setup.cfp.get("packages:yum", opt)
            except ConfigParser.NoSectionError:
                pass

            for opt, val in list(mainopts.items()):
                yumconf.set("main", opt, val)

            yumconf.write(open(self.cfgfile, 'w'))

    def get_config(self, raw=False):  # pylint: disable=W0221
        """ Get the yum configuration for this collection.

        :param raw: Return a :class:`ConfigParser.SafeConfigParser`
                    object representing the configuration instead of a
                    string.  This is useful if you need to modify the
                    config before writing it (as :func:`write_config`
                    does in order to produce a server-specific
                    configuration).
        :type raw: bool
        :returns: string or ConfigParser.SafeConfigParser """

        config = ConfigParser.SafeConfigParser()
        for source in self:
            for url_map in source.url_map:
                if url_map['arch'] not in self.metadata.groups:
                    continue
                basereponame = source.get_repo_name(url_map)
                reponame = basereponame

                added = False
                while not added:
                    try:
                        config.add_section(reponame)
                        added = True
                    except ConfigParser.DuplicateSectionError:
                        match = re.search(r'-(\d+)', reponame)
                        if match:
                            rid = int(match.group(1)) + 1
                        else:
                            rid = 1
                        reponame = "%s-%d" % (basereponame, rid)

                config.set(reponame, "name", reponame)
                config.set(reponame, "baseurl", url_map['url'])
                config.set(reponame, "enabled", "1")
                if len(source.gpgkeys):
                    config.set(reponame, "gpgcheck", "1")
                    config.set(reponame, "gpgkey",
                               " ".join(source.gpgkeys))
                else:
                    config.set(reponame, "gpgcheck", "0")

                if len(source.blacklist):
                    config.set(reponame, "exclude",
                               " ".join(source.blacklist))
                if len(source.whitelist):
                    config.set(reponame, "includepkgs",
                               " ".join(source.whitelist))

                if raw:
                    opts = source.server_options
                else:
                    opts = source.client_options
                for opt, val in opts.items():
                    config.set(reponame, opt, val)

        if raw:
            return config
        else:
            # configparser only writes to file, so we have to use a
            # StringIO object to get the data out as a string
            buf = StringIO()
            config.write(buf)
            return "# This config was generated automatically by the Bcfg2 " \
                   "Packages plugin\n\n" + buf.getvalue()

    @track_statistics()
    def build_extra_structures(self, independent):
        """ Add additional entries to the ``<Independent/>`` section
        of the final configuration.  This adds several kinds of
        entries:

        * For GPG keys, adds a ``Package`` entry that describes the
          version and release of all expected ``gpg-pubkey`` packages;
          and ``Path`` entries to copy all of the GPG keys to the
          appropriate place on the client filesystem.  Calls
          :func:`_add_gpg_instances`.

        * For Pulp Sources, adds a ``Path`` entry for the consumer
          certificate; and ``Action`` entries to update the
          consumer-side Pulp config if the consumer is newly
          registered.  Creates a new Pulp consumer from the Bcfg2
          server as necessary.

        :param independent: The XML tag to add extra entries to.  This
                            is modified in place.
        :type independent: lxml.etree._Element
        """
        needkeys = set()
        for source in self:
            for key in source.gpgkeys:
                needkeys.add(key)

        if len(needkeys):
            if HAS_YUM:
                # this must be be HAS_YUM, not use_yum, because
                # regardless of whether the user wants to use the yum
                # resolver we want to include gpg key data
                keypkg = lxml.etree.Element('BoundPackage', name="gpg-pubkey",
                                            type=self.ptype, origin='Packages')
            else:
                self.logger.warning("GPGKeys were specified for yum sources "
                                    "in sources.xml, but no yum libraries "
                                    "were found")
                self.logger.warning("GPG key version/release data cannot be "
                                    "determined automatically")
                self.logger.warning("Install yum libraries, or manage GPG "
                                    "keys manually")
                keypkg = None

            for key in needkeys:
                # figure out the path of the key on the client
                keydir = self.setup.cfp.get("global", "gpg_keypath",
                                            default="/etc/pki/rpm-gpg")
                remotekey = os.path.join(keydir, os.path.basename(key))
                localkey = os.path.join(self.keypath, os.path.basename(key))
                kdata = open(localkey).read()

                # copy the key to the client
                keypath = lxml.etree.Element("BoundPath", name=remotekey,
                                             encoding='ascii',
                                             owner='root', group='root',
                                             type='file', mode='0644',
                                             important='true')
                keypath.text = kdata

                # hook to add version/release info if possible
                self._add_gpg_instances(keypkg, localkey, remotekey,
                                        keydata=kdata)
                independent.append(keypath)
            if keypkg is not None:
                independent.append(keypkg)

        if self.has_pulp_sources:
            consumerapi = ConsumerAPI()
            consumer = self._get_pulp_consumer(consumerapi=consumerapi)
            if consumer is None:
                try:
                    consumer = \
                        consumerapi.create(self.metadata.hostname,
                                           self.metadata.hostname,
                                           capabilities=dict(bind=False))
                    lxml.etree.SubElement(
                        independent, "BoundAction", name="pulp-update",
                        timing="pre", when="always", status="check",
                        command="pulp-consumer consumer update")
                    self.pulp_cert_set.write_data(consumer['certificate'],
                                                  self.metadata)
                except server.ServerRequestError:
                    err = sys.exc_info()[1]
                    self.logger.error("Packages: Could not create Pulp "
                                      "consumer %s: %s" %
                                      (self.metadata.hostname, err))

            for source in self:
                # each pulp source can only have one arch, so we don't
                # have to check the arch in url_map
                if (source.pulp_id and
                    source.pulp_id not in consumer['repoids']):
                    try:
                        consumerapi.bind(self.metadata.hostname,
                                         source.pulp_id)
                    except server.ServerRequestError:
                        err = sys.exc_info()[1]
                        self.logger.error("Packages: Could not bind %s to "
                                          "Pulp repo %s: %s" %
                                          (self.metadata.hostname,
                                           source.pulp_id, err))

            crt = lxml.etree.SubElement(independent, "BoundPath",
                                        name=self.pulp_cert_set.certpath)
            self.pulp_cert_set.bind_entry(crt, self.metadata)

    @track_statistics()
    def _get_pulp_consumer(self, consumerapi=None):
        """ Get a Pulp consumer object for the client.

        :param consumerapi: A Pulp ConsumerAPI object.  If none is
                            passed, one will be instantiated.
        :type consumerapi: pulp.client.api.consumer.ConsumerAPI
        :returns: dict - the consumer.  Returns None on failure
                  (including if there is no existing Pulp consumer for
                  this client.
        """
        if consumerapi is None:
            consumerapi = ConsumerAPI()
        consumer = None
        try:
            consumer = consumerapi.consumer(self.metadata.hostname)
        except server.ServerRequestError:
            # consumer does not exist
            pass
        except socket.error:
            err = sys.exc_info()[1]
            self.logger.error("Packages: Could not contact Pulp server: %s" %
                              err)
        except:
            err = sys.exc_info()[1]
            self.logger.error("Packages: Unknown error querying Pulp server: "
                              "%s" % err)
        return consumer

    @track_statistics()
    def _add_gpg_instances(self, keyentry, localkey, remotekey, keydata=None):
        """ Add GPG keys instances to a ``Package`` entry.  This is
        called from :func:`build_extra_structures` to add GPG keys to
        the specification.

        :param keyentry: The ``Package`` entry to add key instances
                         to.  This will be modified in place.
        :type keyentry: lxml.etree._Element
        :param localkey: The full path to the key file on the Bcfg2 server
        :type localkey: string
        :param remotekey: The full path to the key file on the client.
                          (If they key is not yet on the client, this
                          will be the full path to where the key file
                          will go eventually.)
        :type remotekey: string
        :param keydata: The contents of the key file.  If this is not
                        provided, read the data from ``localkey``.
        :type keydata: string
        """
        # this must be be HAS_YUM, not use_yum, because regardless of
        # whether the user wants to use the yum resolver we want to
        # include gpg key data
        if not HAS_YUM:
            return

        if keydata is None:
            keydata = open(localkey).read()

        try:
            kinfo = yum.misc.getgpgkeyinfo(keydata)
            version = yum.misc.keyIdToRPMVer(kinfo['keyid'])
            release = yum.misc.keyIdToRPMVer(kinfo['timestamp'])

            lxml.etree.SubElement(keyentry, 'Instance',
                                  version=version,
                                  release=release,
                                  simplefile=remotekey)
        except ValueError:
            err = sys.exc_info()[1]
            self.logger.error("Packages: Could not read GPG key %s: %s" %
                              (localkey, err))

    @track_statistics()
    def get_groups(self, grouplist):
        """ If using the yum libraries, given a list of package group
        names, return a dict of ``<group name>: <list of packages>``.
        This is much faster than implementing
        :func:`Bcfg2.Server.Plugins.Packages.Collection.Collection.get_group`,
        since we have to make a call to the bcfg2 Yum helper, and each
        time we do that we make another call to yum, which means we
        set up yum metadata from the cache (hopefully) each time.  So
        resolving ten groups once is much faster than resolving one
        group ten times.

        If you are using the builtin yum parser, this raises a warning
        and returns an empty dict.

        :param grouplist: The list of groups to query
        :type grouplist: list of strings - group names
        :returns: dict of ``<group name>: <list of packages>``

        In this implementation the packages may be strings or tuples.
        See :ref:`yum-pkg-objects` for more information. """
        if not grouplist:
            return dict()

        gdicts = []
        for group, ptype in grouplist:
            if group.startswith("@"):
                group = group[1:]
            if not ptype:
                ptype = "default"
            gdicts.append(dict(group=group, type=ptype))

        if self.use_yum:
            try:
                return self.call_helper("get_groups", inputdata=gdicts)
            except ValueError:
                return dict()
        else:
            pkgs = dict()
            for gdict in gdicts:
                pkgs[gdict['group']] = Collection.get_group(self,
                                                            gdict['group'],
                                                            gdict['type'])
            return pkgs

    def _element_to_pkg(self, el, name):
        """ Convert a Package or Instance element to a package tuple """
        rv = (name, el.get("arch"), el.get("epoch"),
              el.get("version"), el.get("release"))
        if rv[3] in ['any', 'auto']:
            rv = (rv[0], rv[1], rv[2], None, None)
        # if a package requires no specific version, we just use
        # the name, not the tuple.  this limits the amount of JSON
        # encoding/decoding that has to be done to pass the
        # package list to bcfg2-yum-helper.
        if rv[1:] == (None, None, None, None):
            return name
        else:
            return rv

    def packages_from_entry(self, entry):
        """ When using the Python yum libraries, convert a Package
        entry to a list of package tuples.  See :ref:`yum-pkg-objects`
        and :ref:`pkg-objects` for more information on this process.

        :param entry: The Package entry to convert
        :type entry: lxml.etree._Element
        :returns: list of tuples
        """
        if not self.use_yum:
            return Collection.packages_from_entry(self, entry)

        rv = set()
        name = entry.get("name")

        for inst in entry.getchildren():
            if inst.tag != "Instance":
                continue
            rv.add(self._element_to_pkg(inst, name))
        if not rv:
            rv.add(self._element_to_pkg(entry, name))
        return list(rv)

    def _get_entry_attrs(self, pkgtup):
        """ Given a package tuple, return a dict of attributes
        suitable for applying to either a Package or an Instance
        tag """
        attrs = dict(version=self.setup.cfp.get("packages", "version",
                                                default="auto"))
        if attrs['version'] == 'any' or not isinstance(pkgtup, tuple):
            return attrs

        try:
            if pkgtup[1]:
                attrs['arch'] = pkgtup[1]
            if pkgtup[2]:
                attrs['epoch'] = pkgtup[2]
            if pkgtup[3]:
                attrs['version'] = pkgtup[3]
            if pkgtup[4]:
                attrs['release'] = pkgtup[4]
        except IndexError:
            self.logger.warning("Malformed package tuple: %s" % pkgtup)
        return attrs

    def packages_to_entry(self, pkglist, entry):
        """ When using the Python yum libraries, convert a list of
        package tuples to a Package entry.  See :ref:`yum-pkg-objects`
        and :ref:`pkg-objects` for more information on this process.

        If pkglist contains only one package, then its data is
        converted to a single ``BoundPackage`` entry that is added as
        a subelement of ``entry``.  If pkglist contains more than one
        package, then a parent ``BoundPackage`` entry is created and
        child ``Instance`` entries are added to it.

        :param pkglist: A list of package tuples to convert to an XML
                         Package entry
        :type pkglist: list of tuples
        :param entry: The base XML entry to add Package entries to.
                      This is modified in place.
        :type entry: lxml.etree._Element
        :returns: None
        """
        if not self.use_yum:
            return Collection.packages_to_entry(self, pkglist, entry)

        packages = dict()
        for pkg in pkglist:
            try:
                packages[pkg[0]].append(pkg)
            except KeyError:
                packages[pkg[0]] = [pkg]
        for name, instances in packages.items():
            pkgattrs = dict(type=self.ptype,
                            origin='Packages',
                            name=name)
            if len(instances) > 1:
                pkg_el = lxml.etree.SubElement(entry, 'BoundPackage',
                                               **pkgattrs)
                for inst in instances:
                    lxml.etree.SubElement(pkg_el, "Instance",
                                          self._get_entry_attrs(inst))
            else:
                attrs = self._get_entry_attrs(instances[0])
                attrs.update(pkgattrs)
                lxml.etree.SubElement(entry, 'BoundPackage', **attrs)

    def get_new_packages(self, initial, complete):
        """ Compute the difference between the complete package list
        (as returned by :func:`complete`) and the initial package list
        computed from the specification, allowing for package tuples.
        See :ref:`yum-pkg-objects` and :ref:`pkg-objects` for more
        information on this process.

        :param initial: The initial package list
        :type initial: set of strings, but see :ref:`pkg-objects`
        :param complete: The final package list
        :type complete: set of strings, but see :ref:`pkg-objects`
        :return: set of tuples
        """
        initial_names = []
        for pkg in initial:
            if isinstance(pkg, tuple):
                initial_names.append(pkg[0])
            else:
                initial_names.append(pkg)
        new = []
        for pkg in complete:
            if isinstance(pkg, tuple):
                name = pkg[0]
            else:
                name = pkg
            if name not in initial_names:
                new.append(pkg)
        return new

    @track_statistics()
    def complete(self, packagelist):
        """ Build a complete list of all packages and their dependencies.

        When using the Python yum libraries, this defers to the
        :ref:`bcfg2-yum-helper`; when using the builtin yum parser,
        this defers to
        :func:`Bcfg2.Server.Plugins.Packages.Collection.Collection.complete`.

        :param packagelist: Set of initial packages computed from the
                            specification.
        :type packagelist: set of strings, but see :ref:`pkg-objects`
        :returns: tuple of sets - The first element contains a set of
                  strings (but see :ref:`pkg-objects`) describing the
                  complete package list, and the second element is a
                  set of symbols whose dependencies could not be
                  resolved.
        """
        if not self.use_yum:
            return Collection.complete(self, packagelist)

        if packagelist:
            try:
                result = self.call_helper(
                    "complete",
                    dict(packages=list(packagelist),
                         groups=list(self.get_relevant_groups())))
            except ValueError:
                # error reported by call_helper()
                return set(), packagelist
            # json doesn't understand sets or tuples, so we get back a
            # lists of lists (packages) and a list of unicode strings
            # (unknown).  turn those into a set of tuples and a set of
            # strings, respectively.
            unknown = set([str(u) for u in result['unknown']])
            packages = set([tuple(p) for p in result['packages']])
            self.filter_unknown(unknown)
            return packages, unknown
        else:
            return set(), set()

    @track_statistics()
    def call_helper(self, command, inputdata=None):
        """ Make a call to :ref:`bcfg2-yum-helper`.  The yum libs have
        horrific memory leaks, so apparently the right way to get
        around that in long-running processes it to have a short-lived
        helper.  No, seriously -- check out the yum-updatesd code.
        It's pure madness.

        :param command: The :ref:`bcfg2-yum-helper` command to call.
        :type command: string
        :param inputdata: The input to pass to ``bcfg2-yum-helper`` on
                          stdin.  If this is None, no input will be
                          given at all.
        :type inputdata: Any JSON-encodable data structure.
        :returns: Varies depending on the return value of the
                  ``bcfg2-yum-helper`` command.
        """
        cmd = [self.helper, "-c", self.cfgfile]
        if self.setup['verbose']:
            cmd.append("-v")
        if self.debug_flag:
            if not self.setup['verbose']:
                # ensure that running in debug gets -vv, even if
                # verbose is not enabled
                cmd.append("-v")
            cmd.append("-v")
        cmd.append(command)
        self.debug_log("Packages: running %s" % " ".join(cmd))
        if inputdata:
            result = self.cmd.run(cmd, inputdata=json.dumps(inputdata))
        else:
            result = self.cmd.run(cmd)
        if not result.success:
            errlines = result.error.splitlines()
            self.logger.error("Packages: error running bcfg2-yum-helper: %s" %
                              errlines[0])
            for line in errlines[1:]:
                self.logger.error("Packages: %s" % line)
        elif result.stderr:
            errlines = result.stderr.splitlines()
            self.debug_log("Packages: debug info from bcfg2-yum-helper: %s" %
                           errlines[0])
            for line in errlines[1:]:
                self.debug_log("Packages: %s" % line)
        try:
            return json.loads(result.stdout)
        except ValueError:
            err = sys.exc_info()[1]
            self.logger.error("Packages: error reading bcfg2-yum-helper "
                              "output: %s" % err)
            raise

    def setup_data(self, force_update=False):
        """ Do any collection-level data setup tasks. This is called
        when sources are loaded or reloaded by
        :class:`Bcfg2.Server.Plugins.Packages.Packages`.

        If the builtin yum parsers are in use, this defers to
        :func:`Bcfg2.Server.Plugins.Packages.Collection.Collection.setup_data`.
        If using the yum Python libraries, this cleans up cached yum
        metadata, regenerates the server-side yum config (in order to
        catch any new sources that have been added to this server),
        then regenerates the yum cache.

        :param force_update: Ignore all local cache and setup data
                             from its original upstream sources (i.e.,
                             the package repositories)
        :type force_update: bool
        """
        if not self.use_yum:
            return Collection.setup_data(self, force_update)

        if force_update:
            # clean up data from the old config
            try:
                self.call_helper("clean")
            except ValueError:
                # error reported by call_helper
                pass

        if os.path.exists(self.cfgfile):
            os.unlink(self.cfgfile)
        self.write_config()

        try:
            self.call_helper("makecache")
        except ValueError:
            # error reported by call_helper
            pass


class YumSource(Source):
    """ Handle yum sources """

    #: YumSource sets the ``type`` on Package entries to "yum"
    ptype = 'yum'

    def __init__(self, basepath, xsource):
        Source.__init__(self, basepath, xsource)
        self.pulp_id = None
        if HAS_PULP and xsource.get("pulp_id"):
            self.pulp_id = xsource.get("pulp_id")

            _setup_pulp()
            repoapi = RepositoryAPI()
            try:
                self.repo = repoapi.repository(self.pulp_id)
                self.gpgkeys = [os.path.join(PULPCONFIG.cds['keyurl'], key)
                                for key in repoapi.listkeys(self.pulp_id)]
            except server.ServerRequestError:
                err = sys.exc_info()[1]
                if err[0] == 401:
                    msg = "Packages: Error authenticating to Pulp: %s" % err[1]
                elif err[0] == 404:
                    msg = "Packages: Pulp repo id %s not found: %s" % \
                          (self.pulp_id, err[1])
                else:
                    msg = "Packages: Error %d fetching pulp repo %s: %s" % \
                          (err[0], self.pulp_id, err[1])
                raise SourceInitError(msg)
            except socket.error:
                err = sys.exc_info()[1]
                raise SourceInitError("Could not contact Pulp server: %s" %
                                      err)
            except:
                err = sys.exc_info()[1]
                raise SourceInitError("Unknown error querying Pulp server: %s"
                                      % err)
            self.rawurl = "%s/%s" % (PULPCONFIG.cds['baseurl'],
                                     self.repo['relative_path'])
            self.arches = [self.repo['arch']]

        self.packages = dict()
        self.deps = dict([('global', dict())])
        self.provides = dict([('global', dict())])
        self.filemap = dict([(x, dict())
                             for x in ['global'] + self.arches])
        self.needed_paths = set()
        self.file_to_arch = dict()
        self.yumgroups = dict()
    __init__.__doc__ = Source.__init__.__doc__

    @property
    def use_yum(self):
        """ True if we should use the yum Python libraries, False
        otherwise """
        return HAS_YUM and self.setup.cfp.getboolean("packages:yum",
                                                     "use_yum_libraries",
                                                     default=False)

    def save_state(self):
        """ If using the builtin yum parser, save state to
        :attr:`cachefile`.  If using the Python yum libraries, yum
        handles caching and state and this method is a no-op."""
        if not self.use_yum:
            cache = open(self.cachefile, 'wb')
            cPickle.dump((self.packages, self.deps, self.provides,
                          self.filemap, self.url_map,
                          self.yumgroups), cache, 2)
            cache.close()

    def load_state(self):
        """ If using the builtin yum parser, load saved state from
        :attr:`cachefile`.  If using the Python yum libraries, yum
        handles caching and state and this method is a no-op."""
        if not self.use_yum:
            data = open(self.cachefile)
            (self.packages, self.deps, self.provides,
             self.filemap, self.url_map, self.yumgroups) = cPickle.load(data)

    @property
    def urls(self):
        """ A list of URLs to the base metadata file for each
        repository described by this source. """
        rv = []
        for umap in self.url_map:
            rv.extend(self._get_urls_from_repodata(umap['url'], umap['arch']))
        return rv

    def _get_urls_from_repodata(self, url, arch):
        """ When using the builtin yum parser, given the base URL of a
        repository, return the URLs of the various repo metadata files
        needed to get package data from the repo.

        If using the yum Python libraries, this just returns ``url``
        as it was passed in, but should realistically not be called.

        :param url: The base URL to the repository (i.e., the
                    directory that contains the ``repodata/`` directory)
        :type url: string
        :param arch: The architecture of the directory.
        :type arch: string
        :return: list of strings - URLs to metadata files
        """
        if self.use_yum:
            return [url]

        rmdurl = '%srepodata/repomd.xml' % url
        try:
            repomd = fetch_url(rmdurl)
        except ValueError:
            self.logger.error("Packages: Bad url string %s" % rmdurl)
            return []
        except HTTPError:
            err = sys.exc_info()[1]
            self.logger.error("Packages: Failed to fetch url %s. code=%s" %
                              (rmdurl, err.code))
            return []
        except URLError:
            err = sys.exc_info()[1]
            self.logger.error("Packages: Failed to fetch url %s. %s" %
                              (rmdurl, err))
            return []
        try:
            xdata = lxml.etree.XML(repomd)
        except lxml.etree.XMLSyntaxError:
            err = sys.exc_info()[1]
            self.logger.error("Packages: Failed to process metadata at %s: %s"
                              % (rmdurl, err))
            return []

        urls = []
        for elt in xdata.findall(RPO + 'data'):
            if elt.get('type') in ['filelists', 'primary', 'group']:
                floc = elt.find(RPO + 'location')
                fullurl = url + floc.get('href')
                urls.append(fullurl)
                self.file_to_arch[self.escape_url(fullurl)] = arch
        return urls

    @track_statistics()
    def read_files(self):
        """ When using the builtin yum parser, read and parse locally
        downloaded metadata files.  This diverges from the stock
        :func:`Bcfg2.Server.Plugins.Packages.Source.Source.read_files`
        quite a bit. """

        # we have to read primary.xml first, and filelists.xml afterwards;
        primaries = list()
        filelists = list()
        groups = list()
        for fname in self.files:
            if fname.endswith('primary.xml.gz'):
                primaries.append(fname)
            elif fname.endswith('filelists.xml.gz'):
                filelists.append(fname)
            elif fname.find('comps'):
                groups.append(fname)

        for fname in primaries:
            farch = self.file_to_arch[fname]
            fdata = lxml.etree.parse(fname).getroot()
            self.parse_primary(fdata, farch)
        for fname in filelists:
            farch = self.file_to_arch[fname]
            fdata = lxml.etree.parse(fname).getroot()
            self.parse_filelist(fdata, farch)
        for fname in groups:
            fdata = lxml.etree.parse(fname).getroot()
            self.parse_group(fdata)

        # merge data
        sdata = list(self.packages.values())
        try:
            self.packages['global'] = copy.deepcopy(sdata.pop())
        except IndexError:
            self.logger.error("Packages: No packages in repo")
            self.packages['global'] = set()
        while sdata:
            self.packages['global'].update(sdata.pop())

        for key in self.packages:
            if key == 'global':
                continue
            self.packages[key] = \
                self.packages[key].difference(self.packages['global'])
        self.save_state()

    @track_statistics()
    def parse_filelist(self, data, arch):
        """ parse filelists.xml.gz data """
        if arch not in self.filemap:
            self.filemap[arch] = dict()
        for pkg in data.findall(FL + 'package'):
            for fentry in pkg.findall(FL + 'file'):
                if fentry.text in self.needed_paths:
                    if fentry.text in self.filemap[arch]:
                        self.filemap[arch][fentry.text].add(pkg.get('name'))
                    else:
                        self.filemap[arch][fentry.text] = \
                            set([pkg.get('name')])

    @track_statistics()
    def parse_primary(self, data, arch):
        """ parse primary.xml.gz data """
        if arch not in self.packages:
            self.packages[arch] = set()
        if arch not in self.deps:
            self.deps[arch] = dict()
        if arch not in self.provides:
            self.provides[arch] = dict()
        for pkg in data.getchildren():
            if not pkg.tag.endswith('package'):
                continue
            pkgname = pkg.find(XP + 'name').text
            self.packages[arch].add(pkgname)

            pdata = pkg.find(XP + 'format')
            self.deps[arch][pkgname] = set()
            pre = pdata.find(RP + 'requires')
            if pre is not None:
                for entry in pre.getchildren():
                    self.deps[arch][pkgname].add(entry.get('name'))
                    if entry.get('name').startswith('/'):
                        self.needed_paths.add(entry.get('name'))
            pro = pdata.find(RP + 'provides')
            if pro is not None:
                for entry in pro.getchildren():
                    prov = entry.get('name')
                    if prov not in self.provides[arch]:
                        self.provides[arch][prov] = list()
                    self.provides[arch][prov].append(pkgname)

    @Bcfg2.Server.Plugin.track_statistics()
    def parse_group(self, data):
        """ parse comps.xml.gz data """
        for group in data.getchildren():
            if not group.tag.endswith('group'):
                continue
            try:
                groupid = group.xpath('id')[0].text
                self.yumgroups[groupid] = {'mandatory': list(),
                                           'default': list(),
                                           'optional': list(),
                                           'conditional': list()}
            except IndexError:
                continue
            try:
                packagelist = group.xpath('packagelist')[0]
            except IndexError:
                continue
            for pkgreq in packagelist.getchildren():
                pkgtype = pkgreq.get('type', None)
                if pkgtype == 'mandatory':
                    self.yumgroups[groupid]['mandatory'].append(pkgreq.text)
                elif pkgtype == 'default':
                    self.yumgroups[groupid]['default'].append(pkgreq.text)
                elif pkgtype == 'optional':
                    self.yumgroups[groupid]['optional'].append(pkgreq.text)
                elif pkgtype == 'conditional':
                    self.yumgroups[groupid]['conditional'].append(pkgreq.text)

    def is_package(self, metadata, package):
        arch = [a for a in self.arches if a in metadata.groups]
        if not arch:
            return False
        return ((package in self.packages['global'] or
                 package in self.packages[arch[0]]) and
                package not in self.blacklist and
                (len(self.whitelist) == 0 or package in self.whitelist))
    is_package.__doc__ = Source.is_package.__doc__

    def get_vpkgs(self, metadata):
        if self.use_yum:
            return dict()

        rv = Source.get_vpkgs(self, metadata)
        for arch, fmdata in list(self.filemap.items()):
            if arch not in metadata.groups and arch != 'global':
                continue
            for filename, pkgs in list(fmdata.items()):
                rv[filename] = pkgs
        return rv
    get_vpkgs.__doc__ = Source.get_vpkgs.__doc__

    def unknown_filter(self, package):
        """ By default,
        :class:`Bcfg2.Server.Plugins.Packages.Source.Source` filters
        out unknown packages that start with "choice", but that
        doesn't mean anything to Yum or RPM.  Instead, we filter out
        unknown packages that start with "rpmlib", although this is
        likely legacy behavior; that would seem to indicate that a
        package required some RPM feature that isn't provided, which
        is a bad thing.  This should probably go away at some point.

        :param package: The name of a package that was unknown to the
                        backend
        :type package: string
        :returns: bool
        """
        return package.startswith("rpmlib")

    def filter_unknown(self, unknown):
        if self.use_yum:
            filtered = set()
            for unk in unknown:
                try:
                    if self.unknown_filter(unk):
                        filtered.update(unk)
                except AttributeError:
                    try:
                        if self.unknown_filter(unk[0]):
                            filtered.update(unk)
                    except (IndexError, AttributeError):
                        pass
            unknown.difference_update(filtered)
        else:
            Source.filter_unknown(self, unknown)
    filter_unknown.__doc__ = Source.filter_unknown.__doc__

    def setup_data(self, force_update=False):
        if not self.use_yum:
            Source.setup_data(self, force_update=force_update)
    setup_data.__doc__ = \
        "``setup_data`` is only used by the builtin yum parser.  " + \
        Source.setup_data.__doc__

    def get_repo_name(self, url_map):
        """ Try to find a sensible name for a repository.  First use a
        repository's Pulp ID, if it has one; if not, then defer to
        :class:`Bcfg2.Server.Plugins.Packages.Source.Source.get_repo_name`

        :param url_map: A single :attr:`url_map` dict, i.e., any
                        single element of :attr:`url_map`.
        :type url_map: dict
        :returns: string - the name of the repository.
        """
        if self.pulp_id:
            return self.pulp_id
        else:
            return Source.get_repo_name(self, url_map)

    def get_group(self, metadata, group, ptype=None):  # pylint: disable=W0613
        """ Get the list of packages of the given type in a package
        group.

        :param group: The name of the group to query
        :type group: string
        :param ptype: The type of packages to get, for backends that
                      support multiple package types in package groups
                      (e.g., "recommended," "optional," etc.)
        :type ptype: string
        :returns: list of strings - package names
        """
        try:
            yumgroup = self.yumgroups[group]
        except KeyError:
            return []
        packages = yumgroup['conditional'] + yumgroup['mandatory']
        if ptype in ['default', 'optional', 'all']:
            packages += yumgroup['default']
        if ptype in ['optional', 'all']:
            packages += yumgroup['optional']
        return packages<|MERGE_RESOLUTION|>--- conflicted
+++ resolved
@@ -285,17 +285,12 @@
             #: The path to the server-side config file used when
             #: resolving packages with the Python yum libraries
             self.cfgfile = os.path.join(self.cachefile, "yum.conf")
-<<<<<<< HEAD
-            self.write_config()
-            self.cmd = Executor()
-=======
 
             if not os.path.exists(self.cachefile):
                 self.debug_log("Creating common cache %s" % self.cachefile)
                 os.mkdir(self.cachefile)
                 if not self.disableMetaData:
                     self.setup_data()
->>>>>>> 259c84f9
         else:
             self.cachefile = None
             self.cmd = None
@@ -318,26 +313,6 @@
                                           "cert directory at %s: %s" %
                                           (certdir, err))
                 self.pulp_cert_set = PulpCertificateSet(certdir)
-
-    @property
-    def disableMetaData(self):
-        """ Report whether or not metadata processing is enabled.
-        This duplicates code in Packages/__init__.py, and can probably
-        be removed in Bcfg2 1.4 when we have a module-level setup
-        object. """
-        if self.setup is None:
-            return True
-        try:
-            return not self.setup.cfp.getboolean("packages", "resolver")
-        except (ConfigParser.NoSectionError, ConfigParser.NoOptionError):
-            return False
-        except ValueError:
-            # for historical reasons we also accept "enabled" and
-            # "disabled"
-            return self.setup.cfp.get(
-                "packages",
-                "metadata",
-                default="enabled").lower() == "disabled"
 
     @property
     def __package_groups__(self):
