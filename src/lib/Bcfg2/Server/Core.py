""" Bcfg2.Server.Core provides the base core object that server core
implementations inherit from. """

import os
import sys
import time
import atexit
import select
import signal
import logging
import inspect
import threading
import lxml.etree
import Bcfg2.Server
import Bcfg2.Logger
import Bcfg2.settings
import Bcfg2.Server.Statistics
import Bcfg2.Server.FileMonitor
from itertools import chain
from Bcfg2.Server.Cache import Cache
from Bcfg2.Options import get_option_parser, SERVER_FAM_IGNORE
from Bcfg2.Compat import xmlrpclib  # pylint: disable=W0622
<<<<<<< HEAD
from Bcfg2.Server.Plugin import PluginInitError, PluginExecutionError
=======
from Bcfg2.Server.Plugin.exceptions import *  # pylint: disable=W0401,W0614
from Bcfg2.Server.Plugin.interfaces import *  # pylint: disable=W0401,W0614
from Bcfg2.Server.Plugin import track_statistics
>>>>>>> 29399cbc

try:
    import psyco
    psyco.full()
except ImportError:
    pass

os.environ['DJANGO_SETTINGS_MODULE'] = 'Bcfg2.settings'


def exposed(func):
    """ Decorator that sets the ``exposed`` attribute of a function to
    ``True`` expose it via XML-RPC.  This currently works for both the
    builtin and CherryPy cores, although if other cores are added this
    may need to be made a core-specific function.

    :param func: The function to decorate
    :type func: callable
    :returns: callable - the decorated function"""
    func.exposed = True
    return func


def sort_xml(node, key=None):
    """ Recursively sort an XML document in a deterministic fashion.
    This shouldn't be used to perform a *useful* sort, merely to put
    XML in a deterministic, replicable order.  The document is sorted
    in-place.

    :param node: The root node of the XML tree to sort
    :type node: lxml.etree._Element or lxml.etree.ElementTree
    :param key: The key to sort by
    :type key: callable
    :returns: None
    """
    for child in node:
        sort_xml(child, key)

    try:
        sorted_children = sorted(node, key=key)
    except TypeError:
        sorted_children = node
    node[:] = sorted_children


class CoreInitError(Exception):
    """ Raised when the server core cannot be initialized. """
    pass


class NoExposedMethod (Exception):
    """ Raised when an XML-RPC method is called, but there is no
    method exposed with the given name. """


# pylint: disable=W0702
# in core we frequently want to catch all exceptions, regardless of
# type, so disable the pylint rule that catches that.


class BaseCore(object):
    """ The server core is the container for all Bcfg2 server logic
    and modules. All core implementations must inherit from
    ``BaseCore``. """

    def __init__(self):  # pylint: disable=R0912,R0915
        """
        .. automethod:: _daemonize
        .. automethod:: _run
        .. automethod:: _block
        .. -----
        .. automethod:: _file_monitor_thread
        .. automethod:: _perflog_thread
        """
        #: The Bcfg2 options dict
        self.setup = get_option_parser()

        #: The Bcfg2 repository directory
        self.datastore = self.setup['repo']

        if self.setup['debug']:
            level = logging.DEBUG
        elif self.setup['verbose']:
            level = logging.INFO
        else:
            level = logging.WARNING
        # we set a higher log level for the console by default.  we
        # assume that if someone is running bcfg2-server in such a way
        # that it _can_ log to console, they want more output.  if
        # level is set to DEBUG, that will get handled by
        # setup_logging and the console will get DEBUG output.
        Bcfg2.Logger.setup_logging('bcfg2-server',
                                   to_console=logging.INFO,
                                   to_syslog=self.setup['syslog'],
                                   to_file=self.setup['logging'],
                                   level=level)

        #: A :class:`logging.Logger` object for use by the core
        self.logger = logging.getLogger('bcfg2-server')

        #: Log levels for the various logging handlers with debug True
        #: and False.  Each loglevel dict is a dict of ``logger name
        #: => log level``; the logger names are set in
        #: :mod:`Bcfg2.Logger`.  The logger name ``default`` is
        #: special, and will be used for any log handlers whose name
        #: does not appear elsewhere in the dict.  At a minimum,
        #: ``default`` must be provided.
        self._loglevels = {True: dict(default=logging.DEBUG),
                           False: dict(console=logging.INFO,
                                       default=level)}

        #: Used to keep track of the current debug state of the core.
        self.debug_flag = False

        # enable debugging on the core now.  debugging is enabled on
        # everything else later
        if self.setup['debug']:
            self.set_core_debug(None, setup['debug'])

        if 'ignore' not in self.setup:
            self.setup.add_option('ignore', SERVER_FAM_IGNORE)
            self.setup.reparse()

        famargs = dict(filemonitor=self.setup['filemonitor'],
                       debug=self.setup['debug'],
                       ignore=self.setup['ignore'])
        try:
            filemonitor = \
                Bcfg2.Server.FileMonitor.available[setup['filemonitor']]
        except KeyError:
            self.logger.error("File monitor driver %s not available; "
                              "forcing to default" % self.setup['filemonitor'])
            famargs['filemonitor'] = 'default'

        try:
            #: The :class:`Bcfg2.Server.FileMonitor.FileMonitor`
            #: object used by the core to monitor for Bcfg2 data
            #: changes.
            self.fam = Bcfg2.Server.FileMonitor.load_fam(**famargs)
        except IOError:
            msg = "Failed to instantiate fam driver %s" % \
                self.setup['filemonitor']
            self.logger.error(msg, exc_info=1)
            raise CoreInitError(msg)

        #: Path to bcfg2.conf
        self.cfile = self.setup['configfile']

        #: Dict of plugins that are enabled.  Keys are the plugin
        #: names (just the plugin name, in the correct case; e.g.,
        #: "Cfg", not "Bcfg2.Server.Plugins.Cfg"), and values are
        #: plugin objects.
        self.plugins = {}

        #: Blacklist of plugins that conflict with enabled plugins.
        #: If two plugins are loaded that conflict with each other,
        #: the first one loaded wins.
        self.plugin_blacklist = {}

        #: The Metadata plugin
        self.metadata = None

        #: Revision of the Bcfg2 specification.  This will be sent to
        #: the client in the configuration, and can be set by a
        #: :class:`Bcfg2.Server.Plugin.interfaces.Version` plugin.
        self.revision = '-1'

        atexit.register(self.shutdown)

        #: Threading event to signal worker threads (e.g.,
        #: :attr:`fam_thread`) to shutdown
        self.terminate = threading.Event()

        #: RLock to be held on writes to the backend db
        self.db_write_lock = threading.RLock()

        # generate Django ORM settings.  this must be done _before_ we
        # load plugins
        Bcfg2.settings.read_config(repo=self.datastore)

        #: Whether or not it's possible to use the Django database
        #: backend for plugins that have that capability
        self._database_available = False
        if Bcfg2.settings.HAS_DJANGO:
            db_settings = Bcfg2.settings.DATABASES['default']
            if ('daemon' in self.setup and 'daemon_uid' in self.setup and
                self.setup['daemon'] and self.setup['daemon_uid'] and
                db_settings['ENGINE'].endswith(".sqlite3") and
                not os.path.exists(db_settings['NAME'])):
                # syncdb will create the sqlite database, and we're
                # going to daemonize, dropping privs to a non-root
                # user, so we need to chown the database after
                # creating it
                do_chown = True
            else:
                do_chown = False

            from django.core.exceptions import ImproperlyConfigured
            from django.core import management
            try:
                management.call_command("syncdb", interactive=False,
                                        verbosity=0)
                self._database_available = True
            except ImproperlyConfigured:
                err = sys.exc_info()[1]
                self.logger.error("Django configuration problem: %s" % err)
            except:
                err = sys.exc_info()[1]
                self.logger.error("Database update failed: %s" % err)

            if do_chown and self._database_available:
                try:
                    os.chown(db_settings['NAME'],
                             self.setup['daemon_uid'],
                             self.setup['daemon_gid'])
                except OSError:
                    err = sys.exc_info()[1]
                    self.logger.error("Failed to set ownership of database "
                                      "at %s: %s" % (db_settings['NAME'], err))

<<<<<<< HEAD
        if '' in self.setup['plugins']:
            self.setup['plugins'].remove('')

        for plugin in self.setup['plugins']:
            if not plugin in self.plugins:
                self.init_plugin(plugin)
        # Remove blacklisted plugins
        for plugin, blacklist in list(self.plugin_blacklist.items()):
            if len(blacklist) > 0:
                self.logger.error("The following plugins conflict with %s;"
                                  "Unloading %s" % (plugin, blacklist))
            for plug in blacklist:
                del self.plugins[plug]

        # Log experimental plugins
        expl = [plug for plug in list(self.plugins.values())
                if plug.experimental]
        if expl:
            self.logger.info("Loading experimental plugin(s): %s" %
                             (" ".join([x.name for x in expl])))
            self.logger.info("NOTE: Interfaces subject to change")

        # Log deprecated plugins
        depr = [plug for plug in list(self.plugins.values())
                if plug.deprecated]
        if depr:
            self.logger.info("Loading deprecated plugin(s): %s" %
                             (" ".join([x.name for x in depr])))

        # Find the metadata plugin and set self.metadata
        mlist = self.plugins_by_type(Bcfg2.Server.Plugin.Metadata)
        if len(mlist) >= 1:
            #: The Metadata plugin
            self.metadata = mlist[0]
            if len(mlist) > 1:
                self.logger.error("Multiple Metadata plugins loaded; "
                                  "using %s" % self.metadata)
        else:
            self.logger.error("No Metadata plugin loaded; "
                              "failed to instantiate Core")
            raise CoreInitError("No Metadata Plugin")

        #: The list of plugins that handle
        #: :class:`Bcfg2.Server.Plugin.interfaces.Statistics`
        self.statistics = self.plugins_by_type(Bcfg2.Server.Plugin.Statistics)

        #: The list of plugins that implement the
        #: :class:`Bcfg2.Server.Plugin.interfaces.PullSource`
        #: interface
        self.pull_sources = \
            self.plugins_by_type(Bcfg2.Server.Plugin.PullSource)

        #: The list of
        #: :class:`Bcfg2.Server.Plugin.interfaces.Generator` plugins
        self.generators = self.plugins_by_type(Bcfg2.Server.Plugin.Generator)

        #: The list of plugins that handle
        #: :class:`Bcfg2.Server.Plugin.interfaces.Structure`
        #: generation
        self.structures = self.plugins_by_type(Bcfg2.Server.Plugin.Structure)

        #: The list of plugins that implement the
        #: :class:`Bcfg2.Server.Plugin.interfaces.Connector` interface
        self.connectors = self.plugins_by_type(Bcfg2.Server.Plugin.Connector)

=======
>>>>>>> 29399cbc
        #: The CA that signed the server cert
        self.ca = self.setup['ca']

        def hdlr(sig, frame):  # pylint: disable=W0613
            """ Handle SIGINT/Ctrl-C by shutting down the core and exiting
            properly. """
            self.shutdown()
            os._exit(1)  # pylint: disable=W0212

        signal.signal(signal.SIGINT, hdlr)

        #: The FAM :class:`threading.Thread`,
        #: :func:`_file_monitor_thread`
        self.fam_thread = \
            threading.Thread(name="%sFAMThread" % self.setup['filemonitor'],
                             target=self._file_monitor_thread)

        self.perflog_thread = None
        if self.setup['perflog']:
            self.perflog_thread = \
                threading.Thread(name="PerformanceLoggingThread",
                                 target=self._perflog_thread)

        #: A :func:`threading.Lock` for use by
        #: :func:`Bcfg2.Server.FileMonitor.FileMonitor.handle_event_set`
        self.lock = threading.Lock()

        #: A :class:`Bcfg2.Server.Cache.Cache` object for caching client
        #: metadata
        self.metadata_cache = Cache()

    def plugins_by_type(self, base_cls):
        """ Return a list of loaded plugins that match the passed type.

        The returned list is sorted in ascending order by the plugins'
        ``sort_order`` value. The
        :attr:`Bcfg2.Server.Plugin.base.Plugin.sort_order` defaults to
        500, but can be overridden by individual plugins. Plugins with
        the same numerical sort_order value are sorted in alphabetical
        order by their name.

        :param base_cls: The base plugin interface class to match (see
                         :mod:`Bcfg2.Server.Plugin.interfaces`)
        :type base_cls: type
        :returns: list of :attr:`Bcfg2.Server.Plugin.base.Plugin`
                  objects
        """
        return sorted([plugin for plugin in self.plugins.values()
                       if isinstance(plugin, base_cls)],
                      key=lambda p: (p.sort_order, p.name))

    def _perflog_thread(self):
        """ The thread that periodically logs performance statistics
        to syslog. """
        self.logger.debug("Performance logging thread starting")
        while not self.terminate.isSet():
            self.terminate.wait(self.setup['perflog_interval'])
            for name, stats in self.get_statistics(None).items():
                self.logger.info("Performance statistics: "
                                 "%s min=%.06f, max=%.06f, average=%.06f, "
                                 "count=%d" % ((name, ) + stats))

    def _file_monitor_thread(self):
        """ The thread that runs the
        :class:`Bcfg2.Server.FileMonitor.FileMonitor`. This also
        queries :class:`Bcfg2.Server.Plugin.interfaces.Version`
        plugins for the current revision of the Bcfg2 repo. """
        self.logger.debug("File monitor thread starting")
        famfd = self.fam.fileno()
        terminate = self.terminate
        while not terminate.isSet():
            try:
                if famfd:
                    select.select([famfd], [], [], 2)
                else:
                    if not self.fam.pending():
                        terminate.wait(15)
                self.fam.handle_event_set(self.lock)
            except:
                continue
            self._update_vcs_revision()

    @Bcfg2.Server.Statistics.track_statistics()
    def _update_vcs_revision(self):
        """ Update the revision of the current configuration on-disk
        from the VCS plugin """
        for plugin in self.plugins_by_type(Version):
            try:
                newrev = plugin.get_revision()
                if newrev != self.revision:
                    self.logger.debug("Updated to revision %s" % newrev)
                self.revision = newrev
                break
            except:
                self.logger.warning("Error getting revision from %s: %s" %
                                    (plugin.name, sys.exc_info()[1]))
                self.revision = '-1'

    def load_plugins(self):
        """ Load all plugins, setting
        :attr:`Bcfg2.Server.Core.BaseCore.plugins` and
        :attr:`Bcfg2.Server.Core.BaseCore.metadata` as side effects.
        This does not start plugin threads; that is done later, in
        :func:`Bcfg2.Server.Core.BaseCore.run` """
        while '' in self.setup['plugins']:
            self.setup['plugins'].remove('')

        for plugin in self.setup['plugins']:
            if not plugin in self.plugins:
                self.init_plugin(plugin)

        # Remove blacklisted plugins
        for plugin, blacklist in list(self.plugin_blacklist.items()):
            if len(blacklist) > 0:
                self.logger.error("The following plugins conflict with %s;"
                                  "Unloading %s" % (plugin, blacklist))
            for plug in blacklist:
                del self.plugins[plug]

        # Log experimental plugins
        expl = [plug for plug in list(self.plugins.values())
                if plug.experimental]
        if expl:
            self.logger.info("Loading experimental plugin(s): %s" %
                             (" ".join([x.name for x in expl])))
            self.logger.info("NOTE: Interfaces subject to change")

        # Log deprecated plugins
        depr = [plug for plug in list(self.plugins.values())
                if plug.deprecated]
        if depr:
            self.logger.info("Loading deprecated plugin(s): %s" %
                             (" ".join([x.name for x in depr])))

        # Find the metadata plugin and set self.metadata
        mlist = self.plugins_by_type(Metadata)
        if len(mlist) >= 1:
            self.metadata = mlist[0]
            if len(mlist) > 1:
                self.logger.error("Multiple Metadata plugins loaded; using %s"
                                  % self.metadata)
        else:
            self.logger.error("No Metadata plugin loaded; "
                              "failed to instantiate Core")
            raise CoreInitError("No Metadata Plugin")

        if self.debug_flag:
            # enable debugging on plugins
            self.plugins[plugin].set_debug(self.debug_flag)

    def init_plugin(self, plugin):
        """ Import and instantiate a single plugin.  The plugin is
        stored to :attr:`plugins`.

        :param plugin: The name of the plugin.  This is just the name
                       of the plugin, in the appropriate case.  I.e.,
                       ``Cfg``, not ``Bcfg2.Server.Plugins.Cfg``.
        :type plugin: string
        :returns: None
        """
        self.logger.debug("Loading plugin %s" % plugin)
        try:
            mod = getattr(__import__("Bcfg2.Server.Plugins.%s" %
                                     (plugin)).Server.Plugins, plugin)
        except ImportError:
            try:
                mod = __import__(plugin, globals(), locals(),
                                 [plugin.split('.')[-1]])
            except:
                self.logger.error("Failed to load plugin %s" % plugin)
                return
        try:
            plug = getattr(mod, plugin.split('.')[-1])
        except AttributeError:
            self.logger.error("Failed to load plugin %s: %s" %
                              (plugin, sys.exc_info()[1]))
            return
        # Blacklist conflicting plugins
        cplugs = [conflict for conflict in plug.conflicts
                  if conflict in self.plugins]
        self.plugin_blacklist[plug.name] = cplugs
        try:
            self.plugins[plugin] = plug(self, self.datastore)
        except PluginInitError:
            self.logger.error("Failed to instantiate plugin %s" % plugin,
                              exc_info=1)
        except OSError:
            err = sys.exc_info()[1]
            self.logger.error("Failed to add a file monitor while "
                              "instantiating plugin %s: %s" % (plugin, err))
        except:
            self.logger.error("Unexpected instantiation failure for plugin %s"
                              % plugin, exc_info=1)

    def shutdown(self):
        """ Perform plugin and FAM shutdown tasks. """
        self.logger.debug("Shutting down core...")
        if not self.terminate.isSet():
            self.terminate.set()
            self.fam.shutdown()
            for plugin in list(self.plugins.values()):
                plugin.shutdown()

    @property
    def metadata_cache_mode(self):
        """ Get the client :attr:`metadata_cache` mode.  Options are
        off, initial, cautious, aggressive, on (synonym for
        cautious). See :ref:`server-caching` for more details. """
        # pylint: disable=E1103
        mode = self.setup.cfp.get("caching", "client_metadata",
                                  default="off").lower()
        # pylint: enable=E1103
        if mode == "on":
            return "cautious"
        else:
            return mode

    def client_run_hook(self, hook, metadata):
        """ Invoke hooks from
        :class:`Bcfg2.Server.Plugin.interfaces.ClientRunHooks` plugins
        for a given stage.

        :param hook: The name of the stage to run hooks for.  A stage
                     can be any abstract function defined in the
                     :class:`Bcfg2.Server.Plugin.interfaces.ClientRunHooks`
                     interface.
        :type hook: string
        :param metadata: Client metadata to run the hook for.  This
                         will be passed as the sole argument to each
                         hook.
        :type metadata: Bcfg2.Server.Plugins.Metadata.ClientMetadata
        """
        self.logger.debug("Running %s hooks for %s" % (hook,
                                                       metadata.hostname))
        start = time.time()
        try:
            for plugin in self.plugins_by_type(ClientRunHooks):
                try:
                    getattr(plugin, hook)(metadata)
                except AttributeError:
                    err = sys.exc_info()[1]
                    self.logger.error("Unknown attribute: %s" % err)
                    raise
                except:
                    err = sys.exc_info()[1]
                    self.logger.error("%s: Error invoking hook %s: %s" %
                                      (plugin, hook, err))
        finally:
            Bcfg2.Server.Statistics.stats.add_value("%s:client_run_hook:%s" %
                                             (self.__class__.__name__, hook),
                                             time.time() - start)

    @Bcfg2.Server.Statistics.track_statistics()
    def validate_structures(self, metadata, data):
        """ Checks the data structures by calling the
        :func:`Bcfg2.Server.Plugin.interfaces.StructureValidator.validate_structures`
        method of
        :class:`Bcfg2.Server.Plugin.interfaces.StructureValidator`
        plugins.

        :param metadata: Client metadata to validate structures for
        :type metadata: Bcfg2.Server.Plugins.Metadata.ClientMetadata
        :param data: The list of structures (i.e., bundles) for this
                     client
        :type data: list of lxml.etree._Element objects
        """
        self.logger.debug("Validating structures for %s" % metadata.hostname)
        for plugin in self.plugins_by_type(StructureValidator):
            try:
                plugin.validate_structures(metadata, data)
            except ValidationError:
                err = sys.exc_info()[1]
                self.logger.error("Plugin %s structure validation failed: %s" %
                                  (plugin.name, err))
                raise
            except:
                self.logger.error("Plugin %s: unexpected structure validation "
                                  "failure" % plugin.name, exc_info=1)

    @Bcfg2.Server.Statistics.track_statistics()
    def validate_goals(self, metadata, data):
        """ Checks that the config matches the goals enforced by
        :class:`Bcfg2.Server.Plugin.interfaces.GoalValidator` plugins
        by calling
        :func:`Bcfg2.Server.Plugin.interfaces.GoalValidator.validate_goals`.

        :param metadata: Client metadata to validate goals for
        :type metadata: Bcfg2.Server.Plugins.Metadata.ClientMetadata
        :param data: The list of structures (i.e., bundles) for this
                     client
        :type data: list of lxml.etree._Element objects
        """
        self.logger.debug("Validating goals for %s" % metadata.hostname)
        for plugin in self.plugins_by_type(GoalValidator):
            try:
                plugin.validate_goals(metadata, data)
            except ValidationError:
                err = sys.exc_info()[1]
                self.logger.error("Plugin %s goal validation failed: %s" %
                                  (plugin.name, err.message))
                raise
            except:
                self.logger.error("Plugin %s: unexpected goal validation "
                                  "failure" % plugin.name, exc_info=1)

    @Bcfg2.Server.Statistics.track_statistics()
    def GetStructures(self, metadata):
        """ Get all structures (i.e., bundles) for the given client

        :param metadata: Client metadata to get structures for
        :type metadata: Bcfg2.Server.Plugins.Metadata.ClientMetadata
        :returns: list of :class:`lxml.etree._Element` objects
        """
        self.logger.debug("Getting structures for %s" % metadata.hostname)
        structures = list(
            chain(*[struct.BuildStructures(metadata)
                    for struct in self.plugins_by_type(Structure)]))
        sbundles = [b.get('name') for b in structures if b.tag == 'Bundle']
        missing = [b for b in metadata.bundles if b not in sbundles]
        if missing:
            self.logger.error("Client %s configuration missing bundles: %s" %
                              (metadata.hostname, ':'.join(missing)))
        return structures

    @Bcfg2.Server.Statistics.track_statistics()
    def BindStructures(self, structures, metadata, config):
        """ Given a list of structures (i.e. bundles), bind all the
        entries in them and add the structures to the config.

        :param structures: The list of structures for this client
        :type structures: list of lxml.etree._Element objects
        :param metadata: Client metadata to bind structures for
        :type metadata: Bcfg2.Server.Plugins.Metadata.ClientMetadata
        :param config: The configuration document to add fully-bound
                       structures to. Modified in-place.
        :type config: lxml.etree._Element
        """
        self.logger.debug("Binding structures for %s" % metadata.hostname)
        for astruct in structures:
            try:
                self.BindStructure(astruct, metadata)
                config.append(astruct)
            except:
                self.logger.error("error in BindStructure", exc_info=1)

    @Bcfg2.Server.Statistics.track_statistics()
    def BindStructure(self, structure, metadata):
        """ Bind all elements in a single structure (i.e., bundle).

        :param structure: The structure to bind.  Modified in-place.
        :type structures: lxml.etree._Element
        :param metadata: Client metadata to bind structure for
        :type metadata: Bcfg2.Server.Plugins.Metadata.ClientMetadata
        """
        self.logger.debug("Binding structure %s for %s" %
                          (structure.get("name", "unknown"),
                           metadata.hostname))
        for entry in structure.getchildren():
            if entry.tag.startswith("Bound"):
                entry.tag = entry.tag[5:]
                continue
            try:
                self.Bind(entry, metadata)
            except:
                exc = sys.exc_info()[1]
                if 'failure' not in entry.attrib:
                    entry.set('failure', 'bind error: %s' % exc)
                if isinstance(exc, PluginExecutionError):
                    msg = "Failed to bind entry"
                else:
                    msg = "Unexpected failure binding entry"
                self.logger.error("%s %s:%s: %s" %
                                  (msg, entry.tag, entry.get('name'), exc))

    def Bind(self, entry, metadata):
        """ Bind a single entry using the appropriate generator.

        :param entry: The entry to bind.  Modified in-place.
        :type entry: lxml.etree._Element
        :param metadata: Client metadata to bind structure for
        :type metadata: Bcfg2.Server.Plugins.Metadata.ClientMetadata
        """
        start = time.time()
        if 'altsrc' in entry.attrib:
            oldname = entry.get('name')
            entry.set('name', entry.get('altsrc'))
            entry.set('realname', oldname)
            del entry.attrib['altsrc']
            try:
                ret = self.Bind(entry, metadata)
                entry.set('name', oldname)
                del entry.attrib['realname']
                return ret
            except:
                entry.set('name', oldname)
                self.logger.error("Failed binding entry %s:%s with altsrc %s" %
                                  (entry.tag, entry.get('name'),
                                   entry.get('altsrc')))
                self.logger.error("Falling back to %s:%s" %
                                  (entry.tag, entry.get('name')))

        generators = self.plugins_by_type(Generator)
        glist = [gen for gen in generators
                 if entry.get('name') in gen.Entries.get(entry.tag, {})]
        if len(glist) == 1:
            return glist[0].Entries[entry.tag][entry.get('name')](entry,
                                                                  metadata)
        elif len(glist) > 1:
            generators = ", ".join([gen.name for gen in glist])
            self.logger.error("%s %s served by multiple generators: %s" %
                              (entry.tag, entry.get('name'), generators))
        g2list = [gen for gen in generators
                  if gen.HandlesEntry(entry, metadata)]
        try:
            if len(g2list) == 1:
                return g2list[0].HandleEntry(entry, metadata)
            entry.set('failure', 'no matching generator')
            raise PluginExecutionError("No matching generator: %s:%s" %
                                       (entry.tag, entry.get('name')))
        finally:
            Bcfg2.Server.Statistics.stats.add_value("%s:Bind:%s" %
                                             (self.__class__.__name__,
                                              entry.tag),
                                             time.time() - start)

    def BuildConfiguration(self, client):
        """ Build the complete configuration for a client.

        :param client: The hostname of the client to build the
                       configuration for
        :type client: string
        :returns: :class:`lxml.etree._Element` - A complete Bcfg2
                  configuration document """
        self.logger.debug("Building configuration for %s" % client)
        start = time.time()
        config = lxml.etree.Element("Configuration", version='2.0',
                                    revision=self.revision)
        try:
            meta = self.build_metadata(client)
        except MetadataConsistencyError:
            self.logger.error("Metadata consistency error for client %s" %
                              client)
            return lxml.etree.Element("error", type='metadata error')

        self.client_run_hook("start_client_run", meta)

        try:
            structures = self.GetStructures(meta)
        except:
            self.logger.error("Error in GetStructures", exc_info=1)
            return lxml.etree.Element("error", type='structure error')

        self.validate_structures(meta, structures)

        # Perform altsrc consistency checking
        esrcs = {}
        for struct in structures:
            for entry in struct:
                key = (entry.tag, entry.get('name'))
                if key in esrcs:
                    if esrcs[key] != entry.get('altsrc'):
                        self.logger.error("Found inconsistent altsrc mapping "
                                          "for entry %s:%s" % key)
                else:
                    esrcs[key] = entry.get('altsrc', None)
        del esrcs

        self.BindStructures(structures, meta, config)

        self.validate_goals(meta, config)

        self.client_run_hook("end_client_run", meta)

        sort_xml(config, key=lambda e: e.get('name'))

        self.logger.info("Generated config for %s in %.03f seconds" %
                         (client, time.time() - start))
        return config

    def HandleEvent(self, event):
        """ Handle a change in the Bcfg2 config file.

        :param event: The event to handle
        :type event: Bcfg2.Server.FileMonitor.Event
        """
        if event.filename != self.cfile:
            self.logger.error("Got event for unknown file: %s" %
                              event.filename)
            return
        if event.code2str() == 'deleted':
            return
        self.setup.reparse()
        self.metadata_cache.expire()

    def run(self):
        """ Run the server core. This calls :func:`_daemonize`,
        :func:`_run`, starts the :attr:`fam_thread`, and calls
        :func:`_block`, but note that it is the responsibility of the
        server core implementation to call :func:`shutdown` under
        normal operation. This also handles creation of the directory
        containing the pidfile, if necessary. """
        if self.setup['daemon']:
            # if we're dropping privs, then the pidfile is likely
            # /var/run/bcfg2-server/bcfg2-server.pid or similar.
            # since some OSes clean directories out of /var/run on
            # reboot, we need to ensure that the directory containing
            # the pidfile exists and has the appropriate permissions
            piddir = os.path.dirname(self.setup['daemon'])
            if not os.path.exists(piddir):
                os.makedirs(piddir)
                os.chown(piddir,
                         self.setup['daemon_uid'],
                         self.setup['daemon_gid'])
                os.chmod(piddir, 493)  # 0775
            if not self._daemonize():
                return False
        else:
            os.umask(int(self.setup['umask'], 8))

        if not self._run():
            self.shutdown()
            return False

        try:
            self.load_plugins()

            self.fam.start()
            self.fam_thread.start()
            self.fam.AddMonitor(self.cfile, self)
            if self.perflog_thread is not None:
                self.perflog_thread.start()

            for plug in self.plugins_by_type(Threaded):
                plug.start_threads()
        except:
            self.shutdown()
            raise

        if self.setup['fam_blocking']:
            time.sleep(1)
            while self.fam.pending() != 0:
                time.sleep(1)

        self.set_debug(None, self.debug_flag)
        self._block()

    def _daemonize(self):
        """ Daemonize the server and write the pidfile.  This must be
        overridden by a core implementation. """
        raise NotImplementedError

    def _run(self):
        """ Start up the server; this method should return
        immediately.  This must be overridden by a core
        implementation. """
        raise NotImplementedError

    def _block(self):
        """ Enter the infinite loop.  This method should not return
        until the server is killed.  This must be overridden by a core
        implementation. """
        raise NotImplementedError

    def GetDecisions(self, metadata, mode):
        """ Get the decision list for a client.

        :param metadata: Client metadata to get the decision list for
        :type metadata: Bcfg2.Server.Plugins.Metadata.ClientMetadata
        :param mode: The decision mode ("whitelist" or "blacklist")
        :type mode: string
        :returns: list of Decision tuples ``(<entry tag>, <entry name>)``
        """
        self.logger.debug("Getting decision list for %s" % metadata.hostname)
        result = []
        for plugin in self.plugins_by_type(Decision):
            try:
                result.extend(plugin.GetDecisions(metadata, mode))
            except:
                self.logger.error("Plugin: %s failed to generate decision list"
                                  % plugin.name, exc_info=1)
        return result

    @Bcfg2.Server.Statistics.track_statistics()
    def check_acls(self, address, rmi):
        """ Check client IP address and metadata object against all
        :class:`Bcfg2.Server.Plugin.interfaces.ClientACLs` plugins.
        If any ACL plugin denies access, then access is denied.  ACLs
        are checked in two phases: First, with the client IP address;
        and second, with the client metadata object.  This lets an ACL
        interface do a quick rejection based on IP before metadata is
        ever built.

        :param address: The address pair of the client to check ACLs for
        :type address: tuple of (<ip address>, <port>)
        :param rmi: The fully-qualified name of the RPC call
        :param rmi: string
        :returns: bool
        """
        plugins = self.plugins_by_type(Bcfg2.Server.Plugin.ClientACLs)
        try:
            ip_checks = [p.check_acl_ip(address, rmi) for p in plugins]
        except:
            self.logger.error("Unexpected error checking ACLs for %s for %s: "
                              "%s" % (address[0], rmi, sys.exc_info()[1]))
            return False  # failsafe

        if all(ip_checks):
            # if all ACL plugins return True (allow), then allow
            return True
        elif False in ip_checks:
            # if any ACL plugin returned False (deny), then deny
            return False
        # else, no plugins returned False, but not all plugins
        # returned True, so some plugin returned None (defer), so
        # defer.

        client, metadata = self.resolve_client(address)
        try:
            return all(p.check_acl_metadata(metadata, rmi) for p in plugins)
        except:
            self.logger.error("Unexpected error checking ACLs for %s for %s: "
                              "%s" % (client, rmi, sys.exc_info()[1]))
            return False  # failsafe

    @Bcfg2.Server.Statistics.track_statistics()
    def build_metadata(self, client_name):
        """ Build initial client metadata for a client

        :param client_name: The name of the client to build metadata
                            for
        :type client_name: string
        :returns: :class:`Bcfg2.Server.Plugins.Metadata.ClientMetadata`
        """
        if not hasattr(self, 'metadata'):
            # some threads start before metadata is even loaded
            raise MetadataRuntimeError("Metadata not loaded yet")
        if self.metadata_cache_mode == 'initial':
            # the Metadata plugin handles loading the cached data if
            # we're only caching the initial metadata object
            imd = None
        else:
            imd = self.metadata_cache.get(client_name, None)
        if not imd:
            self.logger.debug("Building metadata for %s" % client_name)
            imd = self.metadata.get_initial_metadata(client_name)
            connectors = self.plugins_by_type(Connector)
            for conn in connectors:
                grps = conn.get_additional_groups(imd)
                self.metadata.merge_additional_groups(imd, grps)
            for conn in connectors:
                data = conn.get_additional_data(imd)
                self.metadata.merge_additional_data(imd, conn.name, data)
            imd.query.by_name = self.build_metadata
            if self.metadata_cache_mode in ['cautious', 'aggressive']:
                self.metadata_cache[client_name] = imd
        return imd

    def process_statistics(self, client_name, statistics):
        """ Process uploaded statistics for client.

        :param client_name: The name of the client to process
                            statistics for
        :type client_name: string
        :param statistics: The statistics document to process
        :type statistics: lxml.etree._Element
        """
        self.logger.debug("Processing statistics for %s" % client_name)
        meta = self.build_metadata(client_name)
        state = statistics.find(".//Statistics")
        if state.get('version') >= '2.0':
            for plugin in self.plugins_by_type(Statistics):
                try:
                    plugin.process_statistics(meta, statistics)
                except:
                    self.logger.error("Plugin %s failed to process stats from "
                                      "%s" % (plugin.name, meta.hostname),
                                      exc_info=1)

        self.logger.info("Client %s reported state %s" % (client_name,
                                                          state.get('state')))
        self.client_run_hook("end_statistics", meta)

    def resolve_client(self, address, cleanup_cache=False, metadata=True):
        """ Given a client address, get the client hostname and
        optionally metadata.

        :param address: The address pair of the client to get the
                        canonical hostname for.
        :type address: tuple of (<ip address>, <port>)
        :param cleanup_cache: Tell the
                              :class:`Bcfg2.Server.Plugin.interfaces.Metadata`
                              plugin in :attr:`metadata` to clean up
                              any client or session cache it might
                              keep
        :type cleanup_cache: bool
        :param metadata: Build a
                         :class:`Bcfg2.Server.Plugins.Metadata.ClientMetadata`
                         object for this client as well.  This is
                         offered for convenience.
        :type metadata: bool
        :returns: tuple - If ``metadata`` is False, returns
                  ``(<canonical hostname>, None)``; if ``metadata`` is
                  True, returns ``(<canonical hostname>, <client
                  metadata object>)``
        """
        try:
            client = self.metadata.resolve_client(address,
                                                  cleanup_cache=cleanup_cache)
            if metadata:
                meta = self.build_metadata(client)
            else:
                meta = None
        except MetadataConsistencyError:
            err = sys.exc_info()[1]
            self.critical_error("Client metadata resolution error for %s: %s" %
                                (address[0], err))
        except MetadataRuntimeError:
            err = sys.exc_info()[1]
            self.critical_error('Metadata system runtime failure for %s: %s' %
                                (address[0], err))
        return (client, meta)

    def critical_error(self, message):
        """ Log an error with its traceback and return an XML-RPC fault
        to the client.

        :param message: The message to log and return to the client
        :type message: string
        :raises: :exc:`xmlrpclib.Fault`
        """
        self.logger.error(message, exc_info=1)
        raise xmlrpclib.Fault(xmlrpclib.APPLICATION_ERROR,
                              "Critical failure: %s" % message)

    def _get_rmi(self):
        """ Get a list of RMI calls exposed by plugins """
        rmi = dict()
        for pname, pinst in list(self.plugins.items()):
            for mname in pinst.__rmi__:
                rmi["%s.%s" % (pname, mname)] = getattr(pinst, mname)
        famname = self.fam.__class__.__name__
        for mname in self.fam.__rmi__:
            rmi["%s.%s" % (famname, mname)] = getattr(self.fam, mname)
        return rmi

    def _resolve_exposed_method(self, method_name):
        """ Resolve a method name to the callable that implements that
        method.

        :param method_name: Name of the method to resolve
        :type method_name: string
        :returns: callable
        """
        try:
            func = getattr(self, method_name)
        except AttributeError:
            raise NoExposedMethod(method_name)
        if not getattr(func, "exposed", False):
            raise NoExposedMethod(method_name)
        return func

    # XMLRPC handlers start here

    @exposed
    def listMethods(self, address):  # pylint: disable=W0613
        """ List all exposed methods, including plugin RMI.

        :param address: Client (address, port) pair
        :type address: tuple
        :returns: list of exposed method names
        """
        methods = [name
                   for name, func in inspect.getmembers(self, callable)
                   if (getattr(func, "exposed", False) and
                       self.check_acls(address, name))]
        methods.extend([m for m in self._get_rmi().keys()
                        if self.check_acls(address, m)])
        return methods

    @exposed
    def methodHelp(self, address, method_name):  # pylint: disable=W0613
        """ Get help from the docstring of an exposed method

        :param address: Client (address, port) pair
        :type address: tuple
        :param method_name: The name of the method to get help on
        :type method_name: string
        :returns: string - The help message from the method's docstring
        """
        try:
            func = self._resolve_exposed_method(method_name)
        except NoExposedMethod:
            return ""
        return func.__doc__

    @exposed
    @track_statistics()
    def DeclareVersion(self, address, version):
        """ Declare the client version.

        :param address: Client (address, port) pair
        :type address: tuple
        :param version: The client's declared version
        :type version: string
        :returns: bool - True on success
        :raises: :exc:`xmlrpclib.Fault`
        """
        client = self.resolve_client(address, metadata=False)[0]
        self.logger.debug("%s is running Bcfg2 client version %s" % (client,
                                                                     version))
        try:
            self.metadata.set_version(client, version)
        except (MetadataConsistencyError, MetadataRuntimeError):
            err = sys.exc_info()[1]
            self.critical_error("Unable to set version for %s: %s" %
                                (client, err))
        return True

    @exposed
    def GetProbes(self, address):
        """ Fetch probes for the client.

        :param address: Client (address, port) pair
        :type address: tuple
        :returns: lxml.etree._Element - XML tree describing probes for
                  this client
        :raises: :exc:`xmlrpclib.Fault`
        """
        resp = lxml.etree.Element('probes')
        client, metadata = self.resolve_client(address, cleanup_cache=True)
        self.logger.debug("Getting probes for %s" % client)
        try:
            for plugin in self.plugins_by_type(Probing):
                for probe in plugin.GetProbes(metadata):
                    resp.append(probe)
            return lxml.etree.tostring(resp,
                                       xml_declaration=False).decode('UTF-8')
        except:
            err = sys.exc_info()[1]
            self.critical_error("Error determining probes for %s: %s" %
                                (client, err))

    @exposed
    def RecvProbeData(self, address, probedata):
        """ Receive probe data from clients.

        :param address: Client (address, port) pair
        :type address: tuple
        :returns: bool - True on success
        :raises: :exc:`xmlrpclib.Fault`
        """
        client, metadata = self.resolve_client(address)
        self.logger.debug("Receiving probe data from %s" % client)
        if self.metadata_cache_mode == 'cautious':
            # clear the metadata cache right after building the
            # metadata object; that way the cache is cleared for any
            # new probe data that's received, but the metadata object
            # that's created for RecvProbeData doesn't get cached.
            # I.e., the next metadata object that's built, after probe
            # data is processed, is cached.
            self.metadata_cache.expire(client)
        try:
            xpdata = lxml.etree.XML(probedata.encode('utf-8'),
                                    parser=Bcfg2.Server.XMLParser)
        except lxml.etree.XMLSyntaxError:
            err = sys.exc_info()[1]
            self.critical_error("Failed to parse probe data from client %s: %s"
                                % (client, err))

        sources = []
        for data in xpdata:
            source = data.get('source')
            if source not in sources:
                if source not in self.plugins:
                    self.logger.warning("Failed to locate plugin %s" % source)
                    continue
                sources.append(source)

        for source in sources:
            datalist = [data for data in xpdata
                        if data.get('source') == source]
            try:
                self.plugins[source].ReceiveData(metadata, datalist)
            except:
                err = sys.exc_info()[1]
                self.critical_error("Failed to process probe data from client "
                                    "%s: %s" % (client, err))
        return True

    @exposed
    def AssertProfile(self, address, profile):
        """ Set profile for a client.

        :param address: Client (address, port) pair
        :type address: tuple
        :returns: bool - True on success
        :raises: :exc:`xmlrpclib.Fault`
        """
        client = self.resolve_client(address, metadata=False)[0]
        self.logger.debug("%s sets its profile to %s" % (client, profile))
        try:
            self.metadata.set_profile(client, profile, address)
        except (MetadataConsistencyError, MetadataRuntimeError):
            err = sys.exc_info()[1]
            self.critical_error("Unable to assert profile for %s: %s" %
                                (client, err))
        return True

    @exposed
    def GetConfig(self, address):
        """ Build config for a client by calling
        :func:`BuildConfiguration`.

        :param address: Client (address, port) pair
        :type address: tuple
        :returns: lxml.etree._Element - The full configuration
                  document for the client
        :raises: :exc:`xmlrpclib.Fault`
        """
        client = self.resolve_client(address)[0]
        try:
            config = self.BuildConfiguration(client)
            return lxml.etree.tostring(config,
                                       xml_declaration=False).decode('UTF-8')
        except MetadataConsistencyError:
            self.critical_error("Metadata consistency failure for %s" % client)

    @exposed
    def RecvStats(self, address, stats):
        """ Act on statistics upload with :func:`process_statistics`.

        :param address: Client (address, port) pair
        :type address: tuple
        :returns: bool - True on success
        :raises: :exc:`xmlrpclib.Fault`
        """
        client = self.resolve_client(address)[0]
        sdata = lxml.etree.XML(stats.encode('utf-8'),
                               parser=Bcfg2.Server.XMLParser)
        self.process_statistics(client, sdata)
        return True

    def authenticate(self, cert, user, password, address):
        """ Authenticate a client connection with
        :func:`Bcfg2.Server.Plugin.interfaces.Metadata.AuthenticateConnection`.

        :param cert: an x509 certificate
        :type cert: dict
        :param user: The username of the user trying to authenticate
        :type user: string
        :param password: The password supplied by the client
        :type password: string
        :param address: An address pair of ``(<ip address>, <port>)``
        :type address: tuple
        :return: bool - True if the authenticate succeeds, False otherwise
        """
        if self.ca:
            acert = cert
        else:
            # No ca, so no cert validation can be done
            acert = None
        return self.metadata.AuthenticateConnection(acert, user, password,
                                                    address)

    def check_acls(self, client_ip):
        """ Check if client IP is in list of accepted IPs """
        try:
            return self.plugins['Acl'].config.check_acl(client_ip)
        except KeyError:
            # No ACL means accept all incoming ips
            return True

    @exposed
    def GetDecisionList(self, address, mode):
        """ Get the decision list for the client with :func:`GetDecisions`.

        :param address: Client (address, port) pair
        :type address: tuple
        :returns: list of decision tuples
        :raises: :exc:`xmlrpclib.Fault`
        """
        metadata = self.resolve_client(address)[1]
        return self.GetDecisions(metadata, mode)

    @property
    def database_available(self):
        """ True if the database is configured and available, False
        otherwise. """
        return self._database_available

    @exposed
    def get_statistics(self, _):
        """ Get current statistics about component execution from
        :attr:`Bcfg2.Server.Statistics.stats`.

        :returns: dict - The statistics data as returned by
                  :func:`Bcfg2.Server.Statistics.Statistics.display` """
        return Bcfg2.Server.Statistics.stats.display()

    @exposed
    def toggle_debug(self, address):
        """ Toggle debug status of the FAM and all plugins

        :param address: Client (address, port) pair
        :type address: tuple
        :returns: bool - The new debug state of the FAM
        """
        return self.set_debug(address, not self.debug_flag)

    @exposed
    def toggle_core_debug(self, address):
        """ Toggle debug status of the server core

        :param address: Client (address, hostname) pair
        :type address: tuple
        :returns: bool - The new debug state of the FAM
        """
        return self.set_core_debug(address, not self.debug_flag)

    @exposed
    def toggle_fam_debug(self, address):
        """ Toggle debug status of the FAM

        :returns: bool - The new debug state of the FAM
        """
        self.logger.warning("Deprecated method set_fam_debug called by %s" %
                            address[0])
        return "This method is deprecated and will be removed in a future " + \
            "release\n%s" % self.fam.toggle_debug()

    @exposed
    def set_debug(self, address, debug):
        """ Explicitly set debug status of the FAM and all plugins

        :param address: Client (address, hostname) pair
        :type address: tuple
        :param debug: The new debug status.  This can either be a
                      boolean, or a string describing the state (e.g.,
                      "true" or "false"; case-insensitive)
        :type debug: bool or string
        :returns: bool - The new debug state
        """
        if debug not in [True, False]:
            debug = debug.lower() == "true"
        for plugin in self.plugins.values():
            plugin.set_debug(debug)
        rv = self.set_core_debug(address, debug)
        return self.fam.set_debug(debug) and rv

    @exposed
    def set_core_debug(self, _, debug):
        """ Explicity set debug status of the server core

        :param debug: The new debug status.  This can either be a
                      boolean, or a string describing the state (e.g.,
                      "true" or "false"; case-insensitive)
        :type debug: bool or string
        :returns: bool - The new debug state of the FAM
        """
        if debug not in [True, False]:
            debug = debug.lower() == "true"
        self.debug_flag = debug
        self.logger.info("Core: debug = %s" % debug)
        levels = self._loglevels[self.debug_flag]
        for handler in logging.root.handlers:
            level = levels.get(handler.name, levels['default'])
            self.logger.debug("Setting %s log handler to %s" %
                              (handler.name, logging.getLevelName(level)))
            handler.setLevel(level)
        return self.debug_flag

    @exposed
    def set_fam_debug(self, address, debug):
        """ Explicitly set debug status of the FAM

        :param debug: The new debug status of the FAM.  This can
                      either be a boolean, or a string describing the
                      state (e.g., "true" or "false";
                      case-insensitive)
        :type debug: bool or string
        :returns: bool - The new debug state of the FAM
        """
        if debug not in [True, False]:
            debug = debug.lower() == "true"
        self.logger.warning("Deprecated method set_fam_debug called by %s" %
                            address[0])
        return "This method is deprecated and will be removed in a future " + \
            "release\n%s" % self.fam.set_debug(debug)<|MERGE_RESOLUTION|>--- conflicted
+++ resolved
@@ -20,13 +20,9 @@
 from Bcfg2.Server.Cache import Cache
 from Bcfg2.Options import get_option_parser, SERVER_FAM_IGNORE
 from Bcfg2.Compat import xmlrpclib  # pylint: disable=W0622
-<<<<<<< HEAD
-from Bcfg2.Server.Plugin import PluginInitError, PluginExecutionError
-=======
 from Bcfg2.Server.Plugin.exceptions import *  # pylint: disable=W0401,W0614
 from Bcfg2.Server.Plugin.interfaces import *  # pylint: disable=W0401,W0614
 from Bcfg2.Server.Plugin import track_statistics
->>>>>>> 29399cbc
 
 try:
     import psyco
@@ -247,74 +243,6 @@
                     self.logger.error("Failed to set ownership of database "
                                       "at %s: %s" % (db_settings['NAME'], err))
 
-<<<<<<< HEAD
-        if '' in self.setup['plugins']:
-            self.setup['plugins'].remove('')
-
-        for plugin in self.setup['plugins']:
-            if not plugin in self.plugins:
-                self.init_plugin(plugin)
-        # Remove blacklisted plugins
-        for plugin, blacklist in list(self.plugin_blacklist.items()):
-            if len(blacklist) > 0:
-                self.logger.error("The following plugins conflict with %s;"
-                                  "Unloading %s" % (plugin, blacklist))
-            for plug in blacklist:
-                del self.plugins[plug]
-
-        # Log experimental plugins
-        expl = [plug for plug in list(self.plugins.values())
-                if plug.experimental]
-        if expl:
-            self.logger.info("Loading experimental plugin(s): %s" %
-                             (" ".join([x.name for x in expl])))
-            self.logger.info("NOTE: Interfaces subject to change")
-
-        # Log deprecated plugins
-        depr = [plug for plug in list(self.plugins.values())
-                if plug.deprecated]
-        if depr:
-            self.logger.info("Loading deprecated plugin(s): %s" %
-                             (" ".join([x.name for x in depr])))
-
-        # Find the metadata plugin and set self.metadata
-        mlist = self.plugins_by_type(Bcfg2.Server.Plugin.Metadata)
-        if len(mlist) >= 1:
-            #: The Metadata plugin
-            self.metadata = mlist[0]
-            if len(mlist) > 1:
-                self.logger.error("Multiple Metadata plugins loaded; "
-                                  "using %s" % self.metadata)
-        else:
-            self.logger.error("No Metadata plugin loaded; "
-                              "failed to instantiate Core")
-            raise CoreInitError("No Metadata Plugin")
-
-        #: The list of plugins that handle
-        #: :class:`Bcfg2.Server.Plugin.interfaces.Statistics`
-        self.statistics = self.plugins_by_type(Bcfg2.Server.Plugin.Statistics)
-
-        #: The list of plugins that implement the
-        #: :class:`Bcfg2.Server.Plugin.interfaces.PullSource`
-        #: interface
-        self.pull_sources = \
-            self.plugins_by_type(Bcfg2.Server.Plugin.PullSource)
-
-        #: The list of
-        #: :class:`Bcfg2.Server.Plugin.interfaces.Generator` plugins
-        self.generators = self.plugins_by_type(Bcfg2.Server.Plugin.Generator)
-
-        #: The list of plugins that handle
-        #: :class:`Bcfg2.Server.Plugin.interfaces.Structure`
-        #: generation
-        self.structures = self.plugins_by_type(Bcfg2.Server.Plugin.Structure)
-
-        #: The list of plugins that implement the
-        #: :class:`Bcfg2.Server.Plugin.interfaces.Connector` interface
-        self.connectors = self.plugins_by_type(Bcfg2.Server.Plugin.Connector)
-
-=======
->>>>>>> 29399cbc
         #: The CA that signed the server cert
         self.ca = self.setup['ca']
 
@@ -434,17 +362,18 @@
             for plug in blacklist:
                 del self.plugins[plug]
 
-        # Log experimental plugins
-        expl = [plug for plug in list(self.plugins.values())
-                if plug.experimental]
+        # Log deprecated and experimental plugins
+        expl = []
+        depr = []
+        for plug in list(self.plugins.values()):
+            if plug.experimental:
+                expl.append(plug)
+            if plug.deprecated:
+                depr.append(plug)
         if expl:
             self.logger.info("Loading experimental plugin(s): %s" %
                              (" ".join([x.name for x in expl])))
             self.logger.info("NOTE: Interfaces subject to change")
-
-        # Log deprecated plugins
-        depr = [plug for plug in list(self.plugins.values())
-                if plug.deprecated]
         if depr:
             self.logger.info("Loading deprecated plugin(s): %s" %
                              (" ".join([x.name for x in depr])))
