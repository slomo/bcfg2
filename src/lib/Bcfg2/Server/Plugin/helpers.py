--- conflicted
+++ resolved
@@ -33,35 +33,60 @@
 except ImportError:
     HAS_DJANGO = False
 
-#: A dict containing default metadata for Path entries from bcfg2.conf
-DEFAULT_FILE_METADATA = Bcfg2.Options.OptionParser(
-    dict(configfile=Bcfg2.Options.CFILE,
-         owner=Bcfg2.Options.MDATA_OWNER,
-         group=Bcfg2.Options.MDATA_GROUP,
-         mode=Bcfg2.Options.MDATA_MODE,
-         secontext=Bcfg2.Options.MDATA_SECONTEXT,
-         important=Bcfg2.Options.MDATA_IMPORTANT,
-         paranoid=Bcfg2.Options.MDATA_PARANOID,
-         sensitive=Bcfg2.Options.MDATA_SENSITIVE))
-DEFAULT_FILE_METADATA.parse([Bcfg2.Options.CFILE.cmd, Bcfg2.Options.CFILE])
-del DEFAULT_FILE_METADATA['args']
-del DEFAULT_FILE_METADATA['configfile']
-
 LOGGER = logging.getLogger(__name__)
 
-#: a compiled regular expression for parsing info and :info files
-INFO_REGEX = re.compile(r'owner:\s*(?P<owner>\S+)|' +
-                        r'group:\s*(?P<group>\S+)|' +
-                        r'mode:\s*(?P<mode>\w+)|' +
-                        r'secontext:\s*(?P<secontext>\S+)|' +
-                        r'paranoid:\s*(?P<paranoid>\S+)|' +
-                        r'sensitive:\s*(?P<sensitive>\S+)|' +
-                        r'encoding:\s*(?P<encoding>\S+)|' +
-                        r'important:\s*(?P<important>\S+)|' +
-                        r'mtime:\s*(?P<mtime>\w+)')
-
-
-def bind_info(entry, metadata, infoxml=None, default=DEFAULT_FILE_METADATA):
+
+class track_statistics(object):  # pylint: disable=C0103
+    """ Decorator that tracks execution time for the given
+    :class:`Plugin` method with :mod:`Bcfg2.Statistics` for reporting
+    via ``bcfg2-admin perf`` """
+
+    def __init__(self, name=None):
+        """
+        :param name: The name under which statistics for this function
+                     will be tracked.  By default, the name will be
+                     the name of the function concatenated with the
+                     name of the class the function is a member of.
+        :type name: string
+        """
+        # if this is None, it will be set later during __call_
+        self.name = name
+
+    def __call__(self, func):
+        if self.name is None:
+            self.name = func.__name__
+
+        @wraps(func)
+        def inner(obj, *args, **kwargs):
+            """ The decorated function """
+            name = "%s:%s" % (obj.__class__.__name__, self.name)
+
+            start = time.time()
+            try:
+                return func(obj, *args, **kwargs)
+            finally:
+                Bcfg2.Server.Statistics.stats.add_value(name,
+                                                        time.time() - start)
+
+        return inner
+
+
+def removecomment(stream):
+    """ A Genshi filter that removes comments from the stream.  This
+    function is a generator.
+
+    :param stream: The Genshi stream to remove comments from
+    :type stream: genshi.core.Stream
+    :returns: tuple of ``(kind, data, pos)``, as when iterating
+              through a Genshi stream
+    """
+    for kind, data, pos in stream:
+        if kind is genshi.core.COMMENT:
+            continue
+        yield kind, data, pos
+
+
+def bind_info(entry, metadata, infoxml=None, default=None):
     """ Bind the file metadata in the given
     :class:`Bcfg2.Server.Plugin.helpers.InfoXML` object to the given
     entry.
@@ -78,6 +103,8 @@
     :returns: None
     :raises: :class:`Bcfg2.Server.Plugin.exceptions.PluginExecutionError`
     """
+    if default is None:
+        default = default_path_metadata()
     for attr, val in list(default.items()):
         entry.set(attr, val)
     if infoxml:
@@ -89,56 +116,6 @@
             raise PluginExecutionError(msg)
         for attr, val in list(mdata['Info'][None].items()):
             entry.set(attr, val)
-
-
-class track_statistics(object):  # pylint: disable=C0103
-    """ Decorator that tracks execution time for the given
-    :class:`Plugin` method with :mod:`Bcfg2.Statistics` for reporting
-    via ``bcfg2-admin perf`` """
-
-    def __init__(self, name=None):
-        """
-        :param name: The name under which statistics for this function
-                     will be tracked.  By default, the name will be
-                     the name of the function concatenated with the
-                     name of the class the function is a member of.
-        :type name: string
-        """
-        # if this is None, it will be set later during __call_
-        self.name = name
-
-    def __call__(self, func):
-        if self.name is None:
-            self.name = func.__name__
-
-        @wraps(func)
-        def inner(obj, *args, **kwargs):
-            """ The decorated function """
-            name = "%s:%s" % (obj.__class__.__name__, self.name)
-
-            start = time.time()
-            try:
-                return func(obj, *args, **kwargs)
-            finally:
-                Bcfg2.Server.Statistics.stats.add_value(name,
-                                                        time.time() - start)
-
-        return inner
-
-
-def removecomment(stream):
-    """ A Genshi filter that removes comments from the stream.  This
-    function is a generator.
-
-    :param stream: The Genshi stream to remove comments from
-    :type stream: genshi.core.Stream
-    :returns: tuple of ``(kind, data, pos)``, as when iterating
-              through a Genshi stream
-    """
-    for kind, data, pos in stream:
-        if kind is genshi.core.COMMENT:
-            continue
-        yield kind, data, pos
 
 
 def default_path_metadata():
@@ -668,16 +645,9 @@
         dict(Group=lambda el, md, *args: el.get('name') in md.groups,
              Client=lambda el, md, *args: el.get('name') == md.hostname)
 
-<<<<<<< HEAD
-    def __init__(self, filename, should_monitor=False):
-        XMLFileBacked.__init__(self, filename, should_monitor=should_monitor)
-        self.setup = Bcfg2.Options.get_option_parser()
-        self.encoding = self.setup['encoding']
-=======
     def __init__(self, filename, should_monitor=False, create=None):
         XMLFileBacked.__init__(self, filename, should_monitor=should_monitor,
                                create=create)
->>>>>>> cd14868d
         self.template = None
 
     def Index(self):
