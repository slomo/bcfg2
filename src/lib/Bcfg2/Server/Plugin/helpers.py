""" Helper classes for Bcfg2 server plugins """

import os
import re
import sys
import copy
import glob
import genshi
import logging
import operator
import lxml.etree
import Bcfg2.Server
import Bcfg2.Options
import Bcfg2.Server.FileMonitor
from Bcfg2.Compat import CmpMixin, wraps
from Bcfg2.Server.Plugin.base import Debuggable, Plugin
from Bcfg2.Server.Plugin.interfaces import Generator
from Bcfg2.Server.Plugin.exceptions import SpecificityError, \
    PluginExecutionError

try:
    import Bcfg2.Server.Encryption
    HAS_CRYPTO = True
except ImportError:
    HAS_CRYPTO = False

try:
    import django  # pylint: disable=W0611
    HAS_DJANGO = True
except ImportError:
    HAS_DJANGO = False

<<<<<<< HEAD
LOGGER = logging.getLogger(__name__)

=======
#: A dict containing default metadata for Path entries from bcfg2.conf
DEFAULT_FILE_METADATA = Bcfg2.Options.OptionParser(
    dict(configfile=Bcfg2.Options.CFILE,
         owner=Bcfg2.Options.MDATA_OWNER,
         group=Bcfg2.Options.MDATA_GROUP,
         mode=Bcfg2.Options.MDATA_MODE,
         secontext=Bcfg2.Options.MDATA_SECONTEXT,
         important=Bcfg2.Options.MDATA_IMPORTANT,
         paranoid=Bcfg2.Options.MDATA_PARANOID,
         sensitive=Bcfg2.Options.MDATA_SENSITIVE))
DEFAULT_FILE_METADATA.parse([Bcfg2.Options.CFILE.cmd, Bcfg2.Options.CFILE])
del DEFAULT_FILE_METADATA['args']
del DEFAULT_FILE_METADATA['configfile']

LOGGER = logging.getLogger(__name__)

#: a compiled regular expression for parsing info and :info files
INFO_REGEX = re.compile(r'owner:(\s)*(?P<owner>\S+)|' +
                        r'group:(\s)*(?P<group>\S+)|' +
                        r'mode:(\s)*(?P<mode>\w+)|' +
                        r'secontext:(\s)*(?P<secontext>\S+)|' +
                        r'paranoid:(\s)*(?P<paranoid>\S+)|' +
                        r'sensitive:(\s)*(?P<sensitive>\S+)|' +
                        r'encoding:(\s)*(?P<encoding>\S+)|' +
                        r'important:(\s)*(?P<important>\S+)|' +
                        r'mtime:(\s)*(?P<mtime>\w+)|')


def bind_info(entry, metadata, infoxml=None, default=DEFAULT_FILE_METADATA):
    """ Bind the file metadata in the given
    :class:`Bcfg2.Server.Plugin.helpers.InfoXML` object to the given
    entry.

    :param entry: The abstract entry to bind the info to
    :type entry: lxml.etree._Element
    :param metadata: The client metadata to get info for
    :type metadata: Bcfg2.Server.Plugins.Metadata.ClientMetadata
    :param infoxml: The info.xml file to pull file metadata from
    :type infoxml: Bcfg2.Server.Plugin.helpers.InfoXML
    :param default: Default metadata to supply when the info.xml file
                    does not include a particular attribute
    :type default: dict
    :returns: None
    :raises: :class:`Bcfg2.Server.Plugin.exceptions.PluginExecutionError`
    """
    for attr, val in list(default.items()):
        entry.set(attr, val)
    if infoxml:
        mdata = dict()
        infoxml.pnode.Match(metadata, mdata, entry=entry)
        if 'Info' not in mdata:
            msg = "Failed to set metadata for file %s" % entry.get('name')
            LOGGER.error(msg)
            raise PluginExecutionError(msg)
        for attr, val in list(mdata['Info'][None].items()):
            entry.set(attr, val)


class track_statistics(object):  # pylint: disable=C0103
    """ Decorator that tracks execution time for the given
    :class:`Plugin` method with :mod:`Bcfg2.Statistics` for reporting
    via ``bcfg2-admin perf`` """
>>>>>>> 29399cbc

def removecomment(stream):
    """ A Genshi filter that removes comments from the stream.  This
    function is a generator.

    :param stream: The Genshi stream to remove comments from
    :type stream: genshi.core.Stream
    :returns: tuple of ``(kind, data, pos)``, as when iterating
              through a Genshi stream
    """
    for kind, data, pos in stream:
        if kind is genshi.core.COMMENT:
            continue
        yield kind, data, pos


def default_path_metadata():
    """ Get the default Path entry metadata from the config.

    :returns: dict of metadata attributes and their default values
    """
    attrs = Bcfg2.Options.PATH_METADATA_OPTIONS.keys()
    setup = Bcfg2.Options.get_option_parser()
    if not set(attrs).issubset(setup.keys()):
        setup.add_options(Bcfg2.Options.PATH_METADATA_OPTIONS)
        setup.reparse(argv=[Bcfg2.Options.CFILE.cmd, Bcfg2.Options.CFILE])
    return dict([(k, setup[k]) for k in attrs])


class DatabaseBacked(Plugin):
    """ Provides capabilities for a plugin to read and write to a
    database.

    .. private-include: _use_db
    .. private-include: _must_lock
    """

    #: The option to look up in :attr:`section` to determine whether or
    #: not to use the database capabilities of this plugin.  The option
    #: is retrieved with
    #: :py:func:`ConfigParser.SafeConfigParser.getboolean`, and so must
    #: conform to the possible values that function can handle.
    option = "use_database"

    def _section(self):
        """ The section to look in for :attr:`DatabaseBacked.option`
        """
        return self.name.lower()
    section = property(_section)

    @property
    def _use_db(self):
        """ Whether or not this plugin is configured to use the
        database. """
        use_db = self.core.setup.cfp.getboolean(self.section,
                                                self.option,
                                                default=False)
        if use_db and HAS_DJANGO and self.core.database_available:
            return True
        elif not use_db:
            return False
        else:
            self.logger.error("%s is true but django not found" % self.option)
            return False

    @property
    def _must_lock(self):
        """ Whether or not the backend database must acquire a thread
        lock before writing, because it does not allow multiple
        threads to write."""
        engine = \
            self.core.setup.cfp.get(Bcfg2.Options.DB_ENGINE.cf[0],
                                    Bcfg2.Options.DB_ENGINE.cf[1],
                                    default=Bcfg2.Options.DB_ENGINE.default)
        return engine == 'sqlite3'

    @staticmethod
    def get_db_lock(func):
        """ Decorator to be used by a method of a
        :class:`DatabaseBacked` plugin that will update database data. """

        @wraps(func)
        def _acquire_and_run(self, *args, **kwargs):
            """ The decorated function """
            if self._must_lock:  # pylint: disable=W0212
                try:
                    self.core.db_write_lock.acquire()
                    rv = func(self, *args, **kwargs)
                finally:
                    self.core.db_write_lock.release()
            else:
                rv = func(self, *args, **kwargs)
            return rv
        return _acquire_and_run


class PluginDatabaseModel(object):
    """ A database model mixin that all database models used by
    :class:`Bcfg2.Server.Plugin.helpers.DatabaseBacked` plugins must
    inherit from.  This is just a mixin; models must also inherit from
    django.db.models.Model to be valid Django models."""

    class Meta:  # pylint: disable=C0111,W0232
        app_label = "Server"


class FileBacked(Debuggable):
    """ This object caches file data in memory. FileBacked objects are
    principally meant to be used as a part of
    :class:`Bcfg2.Server.Plugin.helpers.DirectoryBacked`. """

    def __init__(self, name):
        """
        :param name: The full path to the file to cache and monitor
        :type name: string
        """
        Debuggable.__init__(self)

        #: A string containing the raw data in this file
        self.data = ''

        #: The full path to the file
        self.name = name

        #: The FAM object used to receive notifications of changes
        self.fam = Bcfg2.Server.FileMonitor.get_fam()

    def HandleEvent(self, event=None):
        """ HandleEvent is called whenever the FAM registers an event.

        :param event: The event object
        :type event: Bcfg2.Server.FileMonitor.Event
        :returns: None
        """
        if event and event.code2str() not in ['exists', 'changed', 'created']:
            return
        try:
            self.data = open(self.name).read()
            self.Index()
        except IOError:
            err = sys.exc_info()[1]
            self.logger.error("Failed to read file %s: %s" % (self.name, err))
        except:
            err = sys.exc_info()[1]
            self.logger.error("Failed to parse file %s: %s" % (self.name, err))

    def Index(self):
        """ Index() is called by :func:`HandleEvent` every time the
        data changes, and parses the data into usable data as
        required."""
        pass

    def __repr__(self):
        return "%s: %s" % (self.__class__.__name__, self.name)


class DirectoryBacked(Debuggable):
    """ DirectoryBacked objects represent a directory that contains
    files, represented by objects of the type listed in
    :attr:`__child__`, and other directories recursively.  It monitors
    for new files and directories to be added, and creates new objects
    as required to track those."""

    #: The type of child objects to create for files contained within
    #: the directory that is tracked.  Default is
    #: :class:`Bcfg2.Server.Plugin.helpers.FileBacked`
    __child__ = FileBacked

    #: Only track and include files whose names (not paths) match this
    #: compiled regex.
    patterns = re.compile('.*')

    #: Preemptively ignore files whose names (not paths) match this
    #: compiled regex.  ``ignore`` can be set to ``None`` to ignore no
    #: files.  If a file is encountered that does not match
    #: :attr:`patterns` or ``ignore``, then a warning will be produced.
    ignore = None

    def __init__(self, data):
        """
        :param data: The path to the data directory that will be
                     monitored
        :type data: string

        .. -----
        .. autoattribute:: __child__
        """
        Debuggable.__init__(self)

        self.data = os.path.normpath(data)
        self.fam = Bcfg2.Server.FileMonitor.get_fam()

        #: self.entries contains information about the files monitored
        #: by this object. The keys of the dict are the relative
        #: paths to the files. The values are the objects (of type
        #: :attr:`__child__`) that handle their contents.
        self.entries = {}

        #: self.handles contains information about the directories
        #: monitored by this object. The keys of the dict are the
        #: values returned by the initial fam.AddMonitor() call (which
        #: appear to be integers). The values are the relative paths of
        #: the directories.
        self.handles = {}

        # Monitor everything in the plugin's directory
        if not os.path.exists(self.data):
            self.logger.warning("%s does not exist, creating" % self.data)
            os.makedirs(self.data)
        self.add_directory_monitor('')

    def set_debug(self, debug):
        for entry in self.entries.values():
            if isinstance(entry, Debuggable):
                entry.set_debug(debug)
        return Debuggable.set_debug(self, debug)

    def __getitem__(self, key):
        return self.entries[key]

    def __len__(self):
        return len(self.entries)

    def __delitem__(self, key):
        del self.entries[key]

    def __setitem__(self, key, val):
        self.entries[key] = val

    def __iter__(self):
        return iter(list(self.entries.items()))

    def add_directory_monitor(self, relative):
        """ Add a new directory to the FAM for monitoring.

        :param relative: Path name to monitor. This must be relative
                         to the plugin's directory. An empty string
                         value ("") will cause the plugin directory
                         itself to be monitored.
        :type relative: string
        :returns: None
        """
        dirpathname = os.path.join(self.data, relative)
        if relative not in self.handles.values():
            if not os.path.isdir(dirpathname):
                self.logger.error("%s is not a directory" % dirpathname)
                return
            reqid = self.fam.AddMonitor(dirpathname, self)
            self.handles[reqid] = relative

    def add_entry(self, relative, event):
        """ Add a new file to our tracked entries, and to our FAM for
        monitoring.

        :param relative: Path name to monitor. This must be relative
                         to the plugin's directory.
        :type relative: string:
        :param event: FAM event that caused this entry to be added.
        :type event: Bcfg2.Server.FileMonitor.Event
        :returns: None
        """
        self.entries[relative] = self.__child__(os.path.join(self.data,
                                                             relative))
        self.entries[relative].HandleEvent(event)

    def HandleEvent(self, event):  # pylint: disable=R0912
        """ Handle FAM events.

        This method is invoked by the FAM when it detects a change to
        a filesystem object we have requsted to be monitored.

        This method manages the lifecycle of events related to the
        monitored objects, adding them to our list of entries and
        creating objects of type :attr:`__child__` that actually do
        the domain-specific processing. When appropriate, it
        propogates events those objects by invoking their HandleEvent
        method in turn.

        :param event: FAM event that caused this entry to be added.
        :type event: Bcfg2.Server.FileMonitor.Event
        :returns: None
        """
        action = event.code2str()

        # Exclude events for actions we don't care about
        if action == 'endExist':
            return

        if event.requestID not in self.handles:
            self.logger.warn("Got %s event with unknown handle (%s) for %s" %
                             (action, event.requestID, event.filename))
            return

        # Clean up path names
        event.filename = os.path.normpath(event.filename)
        if event.filename.startswith(self.data):
            # the first event we get is on the data directory itself
            event.filename = event.filename[len(self.data) + 1:]

        if self.ignore and self.ignore.search(event.filename):
            self.logger.debug("Ignoring event %s" % event.filename)
            return

        # Calculate the absolute and relative paths this event refers to
        abspath = os.path.join(self.data, self.handles[event.requestID],
                               event.filename)
        relpath = os.path.join(self.handles[event.requestID],
                               event.filename).lstrip('/')

        if action == 'deleted':
            for key in list(self.entries.keys()):
                if key.startswith(relpath):
                    del self.entries[key]
            # We remove values from self.entries, but not
            # self.handles, because the FileMonitor doesn't stop
            # watching a directory just because it gets deleted. If it
            # is recreated, we will start getting notifications for it
            # again without having to add a new monitor.
        elif os.path.isdir(abspath):
            # Deal with events for directories
            if action in ['exists', 'created']:
                self.add_directory_monitor(relpath)
            elif action == 'changed':
                if relpath in self.entries:
                    # Ownerships, permissions or timestamps changed on
                    # the directory. None of these should affect the
                    # contents of the files, though it could change
                    # our ability to access them.
                    #
                    # It seems like the right thing to do is to cancel
                    # monitoring the directory and then begin
                    # monitoring it again. But the current FileMonitor
                    # class doesn't support canceling, so at least let
                    # the user know that a restart might be a good
                    # idea.
                    self.logger.warn("Directory properties for %s changed, "
                                     "please consider restarting the server" %
                                     abspath)
                else:
                    # Got a "changed" event for a directory that we
                    # didn't know about. Go ahead and treat it like a
                    # "created" event, but log a warning, because this
                    # is unexpected.
                    self.logger.warn("Got %s event for unexpected dir %s" %
                                     (action, abspath))
                    self.add_directory_monitor(relpath)
            else:
                self.logger.warn("Got unknown dir event %s %s %s" %
                                 (event.requestID, event.code2str(), abspath))
        elif self.patterns.search(event.filename):
            if action in ['exists', 'created']:
                self.add_entry(relpath, event)
            elif action == 'changed':
                if relpath in self.entries:
                    self.entries[relpath].HandleEvent(event)
                else:
                    # Got a "changed" event for a file that we didn't
                    # know about. Go ahead and treat it like a
                    # "created" event, but log a warning, because this
                    # is unexpected.
                    self.logger.warn("Got %s event for unexpected file %s" %
                                     (action, abspath))
                    self.add_entry(relpath, event)
            else:
                self.logger.warn("Got unknown file event %s %s %s" %
                                 (event.requestID, event.code2str(), abspath))
        else:
            self.logger.warn("Could not process filename %s; ignoring" %
                             event.filename)


class XMLFileBacked(FileBacked):
    """ This object parses and caches XML file data in memory.  It can
    be used as a standalone object or as a part of
    :class:`Bcfg2.Server.Plugin.helpers.XMLDirectoryBacked`
    """

    #: If ``__identifier__`` is set, then a top-level tag with the
    #: specified name will be required on the file being cached.  Its
    #: value will be available as :attr:`label`.  To disable this
    #: behavior, set ``__identifier__`` to ``None``.
    __identifier__ = 'name'

<<<<<<< HEAD
    def __init__(self, filename, should_monitor=False):
=======
    #: If ``create`` is set, then it overrides the ``create`` argument
    #: to the constructor.
    create = None

    def __init__(self, filename, fam=None, should_monitor=False, create=None):
>>>>>>> 29399cbc
        """
        :param filename: The full path to the file to cache and monitor
        :type filename: string
        :param should_monitor: Whether or not to monitor this file for
                               changes. It may be useful to disable
                               monitoring when, for instance, the file
                               is monitored by another object (e.g.,
                               an
                               :class:`Bcfg2.Server.Plugin.helpers.XMLDirectoryBacked`
                               object).
        :type should_monitor: bool
        :param create: Create the file if it doesn't exist.
                       ``create`` can be either an
                       :class:`lxml.etree._Element` object, which will
                       be used as initial content, or a string, which
                       will be used as the name of the (empty) tag
                       that will be the initial content of the file.
        :type create: lxml.etree._Element or string

        .. -----
        .. autoattribute:: __identifier__
        """
        FileBacked.__init__(self, filename)

        #: The raw XML data contained in the file as an
        #: :class:`lxml.etree.ElementTree` object, with XIncludes
        #: processed.
        self.xdata = None

        #: The label of this file.  This is determined from the
        #: top-level tag in the file, which must have an attribute
        #: specified by :attr:`__identifier__`.
        self.label = ""

        #: All entries in this file.  By default, all immediate
        #: children of the top-level XML tag.
        self.entries = []

        #: "Extra" files included in this file by XInclude.
        self.extras = []

        #: Extra FAM monitors set by this object for files included by
        #: XInclude.
        self.extra_monitors = []

        if ((create is not None or self.create not in [None, False]) and
            not os.path.exists(self.name)):
            toptag = create or self.create
            self.logger.warning("%s does not exist, creating" % self.name)
            if hasattr(toptag, "getroottree"):
                el = toptag
            else:
                el = lxml.etree.Element(toptag)
            el.getroottree().write(self.name, xml_declaration=False,
                                   pretty_print=True)

        #: Whether or not to monitor this file for changes.
        self.should_monitor = should_monitor
        if should_monitor:
            self.fam.AddMonitor(filename, self)

    def _follow_xincludes(self, fname=None, xdata=None):
        """ follow xincludes, adding included files to self.extras """
        xinclude = '%sinclude' % Bcfg2.Server.XI_NAMESPACE

        if xdata is None:
            if fname is None:
                xdata = self.xdata.getroottree()
            else:
                xdata = lxml.etree.parse(fname)
        included = [el for el in xdata.findall('//' + xinclude)]
        for el in included:
            name = el.get("href")
            if name.startswith("/"):
                fpath = name
            else:
                if fname:
                    rel = fname
                else:
                    rel = self.name
                fpath = os.path.join(os.path.dirname(rel), name)

            # expand globs in xinclude, a bcfg2-specific extension
            extras = glob.glob(fpath)
            if not extras:
                msg = "%s: %s does not exist, skipping" % (self.name, name)
                if el.findall('./%sfallback' % Bcfg2.Server.XI_NAMESPACE):
                    self.logger.debug(msg)
                else:
                    self.logger.warning(msg)

            parent = el.getparent()
            parent.remove(el)
            for extra in extras:
                if extra != self.name and extra not in self.extras:
                    self.extras.append(extra)
                    lxml.etree.SubElement(parent, xinclude, href=extra)
                    self._follow_xincludes(fname=extra)
                    if extra not in self.extra_monitors:
                        self.add_monitor(extra)

    def Index(self):
        self.xdata = lxml.etree.XML(self.data, base_url=self.name,
                                    parser=Bcfg2.Server.XMLParser)
        self.extras = []
        self._follow_xincludes()
        if self.extras:
            try:
                self.xdata.getroottree().xinclude()
            except lxml.etree.XIncludeError:
                err = sys.exc_info()[1]
                self.logger.error("XInclude failed on %s: %s" % (self.name,
                                                                 err))

        self.entries = self.xdata.getchildren()
        if self.__identifier__ is not None:
            self.label = self.xdata.attrib[self.__identifier__]
    Index.__doc__ = FileBacked.Index.__doc__

    def add_monitor(self, fpath):
        """ Add a FAM monitor to a file that has been XIncluded.  This
        is only done if the constructor got both a ``fam`` object and
        ``should_monitor`` set to True.

        :param fpath: The full path to the file to monitor
        :type fpath: string
        :returns: None
        """
<<<<<<< HEAD
        self.extras.append(fpath)
        if self.should_monitor:
=======
        self.extra_monitors.append(fpath)
        if self.fam and self.should_monitor:
>>>>>>> 29399cbc
            self.fam.AddMonitor(fpath, self)

    def __iter__(self):
        return iter(self.entries)

    def __str__(self):
        return "%s at %s" % (self.__class__.__name__, self.name)


class StructFile(XMLFileBacked):
    """ StructFiles are XML files that contain a set of structure file
    formatting logic for handling ``<Group>`` and ``<Client>``
    tags.

    .. -----
    .. autoattribute:: __identifier__
    .. automethod:: _include_element
    """

    #: If ``__identifier__`` is not None, then it must be the name of
    #: an XML attribute that will be required on the top-level tag of
    #: the file being cached
    __identifier__ = None

    #: Callbacks used to determine if children of items with the given
    #: tags should be included in the return value of
    #: :func:`Bcfg2.Server.Plugin.helpers.StructFile.Match` and
    #: :func:`Bcfg2.Server.Plugin.helpers.StructFile.XMLMatch`.  Each
    #: callback is passed the same arguments as
    #: :func:`Bcfg2.Server.Plugin.helpers.StructFile._include_element`.
    #: It should return True if children of the element should be
    #: included in the match, False otherwise.  The callback does
    #: *not* need to consider negation; that will be handled in
    #: :func:`Bcfg2.Server.Plugin.helpers.StructFile._include_element`
    _include_tests = \
        dict(Group=lambda el, md, *args: el.get('name') in md.groups,
             Client=lambda el, md, *args: el.get('name') == md.hostname)

    def __init__(self, filename, should_monitor=False):
        XMLFileBacked.__init__(self, filename, should_monitor=should_monitor)
        self.setup = Bcfg2.Options.get_option_parser()
        self.encoding = self.setup['encoding']
        self.template = None

    def Index(self):
        XMLFileBacked.Index(self)
        if (self.name.endswith('.genshi') or
            ('py' in self.xdata.nsmap and
             self.xdata.nsmap['py'] == 'http://genshi.edgewall.org/')):
            try:
                loader = genshi.template.TemplateLoader()
                self.template = loader.load(self.name,
                                            cls=genshi.template.MarkupTemplate,
                                            encoding=self.encoding)
            except LookupError:
                err = sys.exc_info()[1]
                self.logger.error('Genshi lookup error in %s: %s' % (self.name,
                                                                     err))
            except genshi.template.TemplateError:
                err = sys.exc_info()[1]
                self.logger.error('Genshi template error in %s: %s' %
                                  (self.name, err))
            except genshi.input.ParseError:
                err = sys.exc_info()[1]
                self.logger.error('Genshi parse error in %s: %s' % (self.name,
                                                                    err))

        if HAS_CRYPTO:
            strict = self.xdata.get(
                "decrypt",
                self.setup.cfp.get(Bcfg2.Server.Encryption.CFG_SECTION,
                                   "decrypt", default="strict")) == "strict"
            for el in self.xdata.xpath("//*[@encrypted]"):
                try:
                    el.text = self._decrypt(el).encode('ascii',
                                                       'xmlcharrefreplace')
                except UnicodeDecodeError:
                    self.logger.info("%s: Decrypted %s to gibberish, skipping"
                                     % (self.name, el.tag))
                except Bcfg2.Server.Encryption.EVPError:
                    msg = "Failed to decrypt %s element in %s" % (el.tag,
                                                                  self.name)
                    if strict:
                        raise PluginExecutionError(msg)
                    else:
                        self.logger.warning(msg)
    Index.__doc__ = XMLFileBacked.Index.__doc__

    def _decrypt(self, element):
        """ Decrypt a single encrypted properties file element """
        if not element.text or not element.text.strip():
            return
        passes = Bcfg2.Server.Encryption.get_passphrases()
        try:
            passphrase = passes[element.get("encrypted")]
            try:
                return Bcfg2.Server.Encryption.ssl_decrypt(element.text,
                                                           passphrase)
            except Bcfg2.Server.Encryption.EVPError:
                # error is raised below
                pass
        except KeyError:
            # bruteforce_decrypt raises an EVPError with a sensible
            # error message, so we just let it propagate up the stack
            return Bcfg2.Server.Encryption.bruteforce_decrypt(element.text)
        raise Bcfg2.Server.Encryption.EVPError("Failed to decrypt")

    def _include_element(self, item, metadata, *args):
        """ Determine if an XML element matches the other arguments.

        The first argument is always the XML element to match, and the
        second will always be a single
        :class:`Bcfg2.Server.Plugins.Metadata.ClientMetadata` object
        representing the metadata to match against.  Subsequent
        arguments are as given to
        :func:`Bcfg2.Server.Plugin.helpers.StructFile.Match` or
        :func:`Bcfg2.Server.Plugin.helpers.StructFile.XMLMatch`.  In
        the base StructFile implementation, there are no additional
        arguments; in classes that inherit from StructFile, see the
        :func:`Match` and :func:`XMLMatch` method signatures."""
        if isinstance(item, lxml.etree._Comment):  # pylint: disable=W0212
            return False
        if item.tag in self._include_tests:
            negate = item.get('negate', 'false').lower() == 'true'
            return negate != self._include_tests[item.tag](item, metadata,
                                                           *args)
        else:
            return True

    def _render(self, metadata):
        """ Render the template for the given client metadata

        :param metadata: Client metadata to match against.
        :type metadata: Bcfg2.Server.Plugins.Metadata.ClientMetadata
        :returns: lxml.etree._Element object representing the rendered
                  XML data
        """
        stream = self.template.generate(
            metadata=metadata,
            repo=self.setup['repo']).filter(removecomment)
        return lxml.etree.XML(stream.render('xml',
                                            strip_whitespace=False),
                              parser=Bcfg2.Server.XMLParser)

    def _match(self, item, metadata, *args):
        """ recursive helper for
        :func:`Bcfg2.Server.Plugin.helpers.StructFile.Match` """
        if self._include_element(item, metadata, *args):
            if item.tag in self._include_tests.keys():
                rv = []
                if self._include_element(item, metadata, *args):
                    for child in item.iterchildren():
                        rv.extend(self._match(child, metadata, *args))
                return rv
            else:
                rv = copy.deepcopy(item)
                for child in rv.iterchildren():
                    rv.remove(child)
                for child in item.iterchildren():
                    rv.extend(self._match(child, metadata, *args))
                return [rv]
        else:
            return []

    def _do_match(self, metadata, *args):
        """ Helper for
        :func:`Bcfg2.Server.Plugin.helpers.StructFile.Match` that lets
        a subclass of StructFile easily redefine the public Match()
        interface to accept a different number of arguments.  This
        provides a sane prototype for the Match() function while
        keeping the internals consistent. """
        rv = []
        if self.template is None:
            entries = self.entries
        else:
            entries = self._render(metadata).getchildren()
        for child in entries:
            rv.extend(self._match(child, metadata, *args))
        return rv

    def Match(self, metadata):
        """ Return matching fragments of the data in this file.  A tag
        is considered to match if all ``<Group>`` and ``<Client>``
        tags that are its ancestors match the metadata given.  Since
        tags are included unmodified, it's possible for a tag to
        itself match while containing non-matching children.
        Consequently, only the tags contained in the list returned by
        Match() (and *not* their descendents) should be considered to
        match the metadata.

        Match() returns matching fragments in document order.

        :param metadata: Client metadata to match against.
        :type metadata: Bcfg2.Server.Plugins.Metadata.ClientMetadata
        :returns: list of lxml.etree._Element objects """
        return self._do_match(metadata)

    def _xml_match(self, item, metadata, *args):
        """ recursive helper for
        :func:`Bcfg2.Server.Plugin.helpers.StructFile.XMLMatch` """
        if self._include_element(item, metadata, *args):
            if item.tag in self._include_tests.keys():
                for child in item.iterchildren():
                    item.remove(child)
                    item.getparent().append(child)
                    self._xml_match(child, metadata, *args)
                if item.text:
                    if item.getparent().text is None:
                        item.getparent().text = item.text
                    else:
                        item.getparent().text += item.text
                item.getparent().remove(item)
            else:
                for child in item.iterchildren():
                    self._xml_match(child, metadata, *args)
        else:
            item.getparent().remove(item)

    def _do_xmlmatch(self, metadata, *args):
        """ Helper for
        :func:`Bcfg2.Server.Plugin.helpers.StructFile.XMLMatch` that lets
        a subclass of StructFile easily redefine the public Match()
        interface to accept a different number of arguments.  This
        provides a sane prototype for the Match() function while
        keeping the internals consistent. """
        if self.template is None:
            rv = copy.deepcopy(self.xdata)
        else:
            rv = self._render(metadata)
        for child in rv.iterchildren():
            self._xml_match(child, metadata, *args)
        return rv

    def XMLMatch(self, metadata):
        """ Return a rebuilt XML document that only contains the
        matching portions of the original file.  A tag is considered
        to match if all ``<Group>`` and ``<Client>`` tags that are its
        ancestors match the metadata given.  Unlike :func:`Match`, the
        document returned by XMLMatch will only contain matching data.
        All ``<Group>`` and ``<Client>`` tags will have been stripped
        out.

        The new document produced by XMLMatch() is not necessarily in
        the same order as the original document.

        :param metadata: Client metadata to match against.
        :type metadata: Bcfg2.Server.Plugins.Metadata.ClientMetadata
        :returns: lxml.etree._Element """
        return self._do_xmlmatch(metadata)


class INode(object):
    """ INodes provide lists of things available at a particular group
    intersection.  INodes are deprecated; new plugins should use
    :class:`Bcfg2.Server.Plugin.helpers.StructFile` instead. """

    raw = dict(
        Client="lambda m, e:'%(name)s' == m.hostname and predicate(m, e)",
        Group="lambda m, e:'%(name)s' in m.groups and predicate(m, e)")
    nraw = dict(
        Client="lambda m, e:'%(name)s' != m.hostname and predicate(m, e)",
        Group="lambda m, e:'%(name)s' not in m.groups and predicate(m, e)")
    containers = ['Group', 'Client']
    ignore = []

    def __init__(self, data, idict, parent=None):
        self.data = data
        self.contents = {}
        if parent is None:
            self.predicate = lambda m, e: True
        else:
            predicate = parent.predicate
            if data.get('negate', 'false').lower() == 'true':
                psrc = self.nraw
            else:
                psrc = self.raw
            if data.tag in list(psrc.keys()):
                self.predicate = eval(psrc[data.tag] %
                                      {'name': data.get('name')},
                                      {'predicate': predicate})
            else:
                raise PluginExecutionError("Unknown tag: %s" % data.tag)
        self.children = []
        self._load_children(data, idict)

    def _load_children(self, data, idict):
        """ load children """
        for item in data.getchildren():
            if item.tag in self.ignore:
                continue
            elif item.tag in self.containers:
                self.children.append(self.__class__(item, idict, self))
            else:
                try:
                    self.contents[item.tag][item.get('name')] = \
                        dict(item.attrib)
                except KeyError:
                    self.contents[item.tag] = \
                        {item.get('name'): dict(item.attrib)}
                if item.text:
                    self.contents[item.tag][item.get('name')]['__text__'] = \
                        item.text
                if item.getchildren():
                    self.contents[item.tag][item.get('name')]['__children__'] \
                        = item.getchildren()
                try:
                    idict[item.tag].append(item.get('name'))
                except KeyError:
                    idict[item.tag] = [item.get('name')]

    def Match(self, metadata, data, entry=lxml.etree.Element("None")):
        """Return a dictionary of package mappings."""
        if self.predicate(metadata, entry):
            for key in self.contents:
                try:
                    data[key].update(self.contents[key])
                except:  # pylint: disable=W0702
                    data[key] = {}
                    data[key].update(self.contents[key])
            for child in self.children:
                child.Match(metadata, data, entry=entry)


<<<<<<< HEAD
=======
class InfoNode (INode):
    """ :class:`Bcfg2.Server.Plugin.helpers.INode` implementation that
    includes ``<Path>`` tags, suitable for use with :file:`info.xml`
    files."""

    raw = dict(
        Client="lambda m, e: '%(name)s' == m.hostname and predicate(m, e)",
        Group="lambda m, e: '%(name)s' in m.groups and predicate(m, e)",
        Path="lambda m, e: ('%(name)s' == e.get('name') or " +
        "'%(name)s' == e.get('realname')) and " +
        "predicate(m, e)")
    nraw = dict(
        Client="lambda m, e: '%(name)s' != m.hostname and predicate(m, e)",
        Group="lambda m, e: '%(name)s' not in m.groups and predicate(m, e)",
        Path="lambda m, e: '%(name)s' != e.get('name') and " +
        "'%(name)s' != e.get('realname') and " +
        "predicate(m, e)")
    containers = ['Group', 'Client', 'Path']


>>>>>>> 29399cbc
class XMLSrc(XMLFileBacked):
    """ XMLSrc files contain a
    :class:`Bcfg2.Server.Plugin.helpers.INode` hierarchy that returns
    matching entries. XMLSrc objects are deprecated and
    :class:`Bcfg2.Server.Plugin.helpers.StructFile` should be
    preferred where possible."""
    __node__ = INode
    __cacheobj__ = dict
    __priority_required__ = True

<<<<<<< HEAD
    def __init__(self, filename, should_monitor=False):
        XMLFileBacked.__init__(self, filename, should_monitor)
=======
    def __init__(self, filename, fam=None, should_monitor=False, create=None):
        XMLFileBacked.__init__(self, filename, fam, should_monitor, create)
>>>>>>> 29399cbc
        self.items = {}
        self.cache = None
        self.pnode = None
        self.priority = -1

    def HandleEvent(self, _=None):
        """Read file upon update."""
        try:
            data = open(self.name).read()
        except IOError:
            msg = "Failed to read file %s: %s" % (self.name, sys.exc_info()[1])
            self.logger.error(msg)
            raise PluginExecutionError(msg)
        self.items = {}
        try:
            xdata = lxml.etree.XML(data, parser=Bcfg2.Server.XMLParser)
        except lxml.etree.XMLSyntaxError:
            msg = "Failed to parse file %s: %s" % (self.name,
                                                   sys.exc_info()[1])
            self.logger.error(msg)
            raise PluginExecutionError(msg)
        self.pnode = self.__node__(xdata, self.items)
        self.cache = None
        try:
            self.priority = int(xdata.get('priority'))
        except (ValueError, TypeError):
            if self.__priority_required__:
                msg = "Got bogus priority %s for file %s" % \
                    (xdata.get('priority'), self.name)
                self.logger.error(msg)
                raise PluginExecutionError(msg)

        del xdata, data

    def Cache(self, metadata):
        """Build a package dict for a given host."""
        if self.cache is None or self.cache[0] != metadata:
            cache = (metadata, self.__cacheobj__())
            if self.pnode is None:
                self.logger.error("Cache method called early for %s; "
                                  "forcing data load" % self.name)
                self.HandleEvent()
                return
            self.pnode.Match(metadata, cache[1])
            self.cache = cache

    def __str__(self):
        return str(self.items)


class InfoXML(StructFile):
    """ InfoXML files contain Group, Client, and Path tags to set the
    metadata (permissions, owner, etc.) of files. """

    _include_tests = StructFile._include_tests
    _include_tests['Path'] = lambda el, md, entry, *args: \
        entry.get("name") == el.get("name")

    def Match(self, metadata, entry):  # pylint: disable=W0221
        """ Implementation of
        :func:`Bcfg2.Server.Plugin.helpers.StructFile.Match` that
        considers Path tags to allow ``info.xml`` files to set
        different file metadata for different file paths. """
        return self._do_match(metadata, entry)

    def XMLMatch(self, metadata, entry):  # pylint: disable=W0221
        """ Implementation of
        :func:`Bcfg2.Server.Plugin.helpers.StructFile.XMLMatch` that
        considers Path tags to allow ``info.xml`` files to set
        different file metadata for different file paths. """
        return self._do_xmlmatch(metadata, entry)

    def BindEntry(self, entry, metadata):
        """ Bind the matching file metadata for this client and entry
        to the entry.

        :param entry: The abstract entry to bind the info to. This
                      will be modified in place
        :type entry: lxml.etree._Element
        :param metadata: The client metadata to get info for
        :type metadata: Bcfg2.Server.Plugins.Metadata.ClientMetadata
        :returns: None
        """
        fileinfo = self.Match(metadata, entry)
        if len(fileinfo) == 0:
            raise PluginExecutionError("No metadata found in %s for %s" %
                                       (self.name, entry.get('name')))
        elif len(fileinfo) > 1:
            self.logger.warning("Multiple file metadata found in %s for %s" %
                                (self.name, entry.get('name')))
        for attr, val in fileinfo[0].attrib.items():
            entry.set(attr, val)


class XMLDirectoryBacked(DirectoryBacked):
    """ :class:`Bcfg2.Server.Plugin.helpers.DirectoryBacked` for XML files. """

    #: Only track and include files whose names (not paths) match this
    #: compiled regex.
    patterns = re.compile(r'^.*\.xml$')

    #: The type of child objects to create for files contained within
    #: the directory that is tracked.  Default is
    #: :class:`Bcfg2.Server.Plugin.helpers.XMLFileBacked`
    __child__ = XMLFileBacked


class PriorityStructFile(StructFile):
    """ A StructFile where each file has a priority, given as a
    top-level XML attribute. """

    def __init__(self, filename, should_monitor=False):
        StructFile.__init__(self, filename, should_monitor=should_monitor)
        self.priority = -1
    __init__.__doc__ = StructFile.__init__.__doc__

    def Index(self):
        try:
            self.priority = int(self.xdata.get('priority'))
        except (ValueError, TypeError):
            raise PluginExecutionError("Got bogus priority %s for file %s" %
                                       (self.xdata.get('priority'), self.name))
    Index.__doc__ = StructFile.Index.__doc__


class PrioDir(Plugin, Generator, XMLDirectoryBacked):
    """ PrioDir handles a directory of XML files where each file has a
    set priority.

    .. -----
    .. autoattribute:: __child__
    """

    #: The type of child objects to create for files contained within
    #: the directory that is tracked.  Default is
    #: :class:`Bcfg2.Server.Plugin.helpers.PriorityStructFile`
    __child__ = PriorityStructFile

    def __init__(self, core, datastore):
        Plugin.__init__(self, core, datastore)
        Generator.__init__(self)
        XMLDirectoryBacked.__init__(self, self.data)
    __init__.__doc__ = Plugin.__init__.__doc__

    def HandleEvent(self, event):
        XMLDirectoryBacked.HandleEvent(self, event)
        self.Entries = {}
        for src in list(self.entries.values()):
            for itype, children in list(src.items.items()):
                for child in children:
                    try:
                        self.Entries[itype][child] = self.BindEntry
                    except KeyError:
                        self.Entries[itype] = {child: self.BindEntry}
    HandleEvent.__doc__ = XMLDirectoryBacked.HandleEvent.__doc__

    def _matches(self, entry, metadata, candidate):  # pylint: disable=W0613
        """ Whether or not a given candidate matches the abstract
        entry given.  By default this does strict matching (i.e., the
        entry name matches the candidate name), but this can be
        overridden to provide regex matching, etc.

        :param entry: The entry to find a match for
        :type entry: lxml.etree._Element
        :param metadata: The metadata to get attributes for
        :type metadata: Bcfg2.Server.Plugins.Metadata.ClientMetadata
        :candidate: A candidate concrete entry to match with
        :type candidate: lxml.etree._Element
        :returns: bool
        """
        return (entry.tag == candidate.tag and
                entry.get('name') == candidate.get('name'))

    def BindEntry(self, entry, metadata):
        """ Bind the attributes that apply to an entry to it.  The
        entry is modified in-place.

        :param entry: The entry to add attributes to.
        :type entry: lxml.etree._Element
        :param metadata: The metadata to get attributes for
        :type metadata: Bcfg2.Server.Plugins.Metadata.ClientMetadata
        :returns: None
        """
        matching = []
        for src in self.entries.values():
            for candidate in src.XMLMatch(metadata).xpath("//%s" % entry.tag):
                if self._matches(entry, metadata, candidate):
                    matching.append((src, candidate))
        if len(matching) == 0:
            raise PluginExecutionError("No matching source for entry when "
                                       "retrieving attributes for %s:%s" %
                                       (entry.tag, entry.get('name')))
        elif len(matching) == 1:
            data = matching[0][1]
        else:
            prio = [int(m[0].priority) for m in matching]
            priority = max(prio)
            if prio.count(priority) > 1:
                msg = "Found conflicting sources with same priority (%s) " \
                    "for %s:%s for %s" % (priority, entry.tag,
                                          entry.get("name"), metadata.hostname)
                self.logger.error(msg)
                self.logger.error([m[0].name for m in matching])
                raise PluginExecutionError(msg)

            for src, candidate in matching:
                if int(src.priority) == priority:
                    data = candidate
                    break

        entry.text = data.text
        for item in data.getchildren():
            entry.append(copy.copy(item))

        for key, val in list(data.attrib.items()):
            if key not in entry.attrib:
                entry.attrib[key] = val


class Specificity(CmpMixin):
    """ Represent the specificity of an object; i.e., what client(s)
    it applies to.  It can be group- or client-specific, or apply to
    all clients.

    Specificity objects are sortable; objects that are less specific
    are considered less than objects that are more specific.  Objects
    that apply to all clients are the least specific; objects that
    apply to a single client are the most specific.  Objects that
    apply to groups are sorted by priority. """

    def __init__(self, all=False, group=False,  # pylint: disable=W0622
                 hostname=False, prio=0, delta=False):
        """
        :param all: The object applies to all clients.
        :type all: bool
        :param group: The object applies only to the given group.
        :type group: string or False
        :param hostname: The object applies only to the named client.
        :type hostname: string or False
        :param prio: The object has the given priority relative to
                     other objects that also apply to the same group.
                     ``<group>`` must be specified with ``<prio>``.
        :type prio: int
        :param delta: The object is a delta (i.e., a .cat or .diff
                      file, not a full file).  Deltas are deprecated.
        :type delta: bool

        Exactly one of {all|group|hostname} should be given.
        """
        CmpMixin.__init__(self)
        self.hostname = hostname
        self.all = all
        self.group = group
        self.prio = prio
        self.delta = delta

    def matches(self, metadata):
        """ Return True if the object described by this Specificity
        object applies to the given client.  That is, if this
        Specificity applies to all clients, or to a group the client
        is a member of, or to the client individually.

        :param metadata: The client metadata
        :type metadata: Bcfg2.Server.Plugins.Metadata.ClientMetadata
        :returns: bool
        """
        return (self.all or
                self.hostname == metadata.hostname or
                self.group in metadata.groups)

    def __cmp__(self, other):  # pylint: disable=R0911
        """Sort most to least specific."""
        if self.all:
            if other.all:
                return 0
            else:
                return 1
        elif other.all:
            return -1
        elif self.group:
            if other.hostname:
                return 1
            if other.group and other.prio > self.prio:
                return 1
            if other.group and other.prio == self.prio:
                return 0
        elif other.group:
            return -1
        elif self.hostname and other.hostname:
            return 0
        return -1

    def __str__(self):
        rv = [self.__class__.__name__, ': ']
        if self.all:
            rv.append("all")
        elif self.group:
            rv.append("Group %s, priority %s" % (self.group, self.prio))
        elif self.hostname:
            rv.append("Host %s" % self.hostname)
        if self.delta:
            rv.append(", delta=%s" % self.delta)
        return "".join(rv)


class SpecificData(object):
    """ A file that is specific to certain clients, groups, or all
    clients. """

    def __init__(self, name, specific, encoding):  # pylint: disable=W0613
        """
        :param name: The full path to the file
        :type name: string
        :param specific: A
                         :class:`Bcfg2.Server.Plugin.helpers.Specificity`
                         object describing what clients this file
                         applies to.
        :type specific: Bcfg2.Server.Plugin.helpers.Specificity
        :param encoding: The encoding to use for data in this file
        :type encoding: string
        """
        self.name = name
        self.specific = specific
        self.data = None

    def handle_event(self, event):
        """ Handle a FAM event.  Note that the SpecificData object
        itself has no FAM, so this must be produced by a parent object
        (e.g., :class:`Bcfg2.Server.Plugin.helpers.EntrySet`).

        :param event: The event that applies to this file
        :type event: Bcfg2.Server.FileMonitor.Event
        :returns: None
        :raises: :exc:`Bcfg2.Server.Plugin.exceptions.PluginExecutionError`
        """
        if event.code2str() == 'deleted':
            return
        try:
            self.data = open(self.name).read()
        except UnicodeDecodeError:
            self.data = open(self.name, mode='rb').read()
        except:  # pylint: disable=W0201
            LOGGER.error("Failed to read file %s" % self.name)


class EntrySet(Debuggable):
    """ EntrySets deal with a collection of host- and group-specific
    files (e.g., :class:`Bcfg2.Server.Plugin.helpers.SpecificData`
    objects) in a single directory. EntrySets are usually used as part
    of :class:`Bcfg2.Server.Plugin.helpers.GroupSpool` objects."""

    #: Preemptively ignore files whose names (not paths) match this
    #: compiled regex.  ``ignore`` cannot be set to ``None``.  If a
    #: file is encountered that does not match the ``basename``
    #: argument passed to the constructor or ``ignore``, then a
    #: warning will be produced.
    ignore = re.compile(r'^(\.#.*|.*~|\..*\.(sw[px])|.*\.genshi_include)$')

    # The ``basename`` argument passed to the constructor will be
    #: processed as a string that contains a regular expression (i.e.,
    #: *not* a compiled regex object) if ``basename_is_regex`` is True,
    #: and all files that match the regex will be cincluded in the
    #: EntrySet.  If ``basename_is_regex`` is False, then it will be
    #: considered a plain string and filenames must match exactly.
    basename_is_regex = False

    def __init__(self, basename, path, entry_type, encoding):
        """
        :param basename: The filename or regular expression that files
                         in this EntrySet must match.  See
                         :attr:`basename_is_regex` for more details.
        :type basename: string
        :param path: The full path to the directory containing files
                     for this EntrySet
        :type path: string
        :param entry_type: A callable that returns an object that
                           represents files in this EntrySet.  This
                           will usually be a class object, but it can
                           be an object factory or similar callable.
                           See below for the expected signature.
        :type entry_type: callable
        :param encoding: The encoding of all files in this entry set.
        :type encoding: string

        The ``entry_type`` callable must have the following signature::

            entry_type(filepath, specificity, encoding)

        Where the parameters are:

        :param filepath: Full path to file
        :type filepath: string
        :param specific: A
                         :class:`Bcfg2.Server.Plugin.helpers.Specificity`
                         object describing what clients this file
                         applies to.
        :type specific: Bcfg2.Server.Plugin.helpers.Specificity
        :param encoding: The encoding to use for data in this file
        :type encoding: string

        Additionally, the object returned by ``entry_type`` must have
        a ``specific`` attribute that is sortable (e.g., a
        :class:`Bcfg2.Server.Plugin.helpers.Specificity` object).

        See :class:`Bcfg2.Server.Plugin.helpers.SpecificData` for an
        example of a class that can be used as an ``entry_type``.
        """
        Debuggable.__init__(self, name=basename)
        self.path = path
        self.entry_type = entry_type
        self.entries = {}
        self.metadata = default_path_metadata()
        self.infoxml = None
        self.encoding = encoding

        if self.basename_is_regex:
            base_pat = basename
        else:
            base_pat = re.escape(basename)
        pattern = r'(.*/)?' + base_pat + \
            r'(\.((H_(?P<hostname>\S+))|(G(?P<prio>\d+)_(?P<group>\S+))))?$'

        #: ``specific`` is a regular expression that is used to
        #: determine the specificity of a file in this entry set.  It
        #: must have three named groups: ``hostname``, ``prio`` (the
        #: priority of a group-specific file), and ``group``.  The base
        #: regex is constructed from the ``basename`` argument. It can
        #: be overridden on a per-entry basis in :func:`entry_init`.
        self.specific = re.compile(pattern)

    def get_matching(self, metadata):
        """ Get a list of all entries that apply to the given client.
        This gets all matching entries; for example, there could be an
        entry that applies to all clients, multiple group-specific
        entries, and a client-specific entry, all of which would be
        returned by get_matching().  You can use :func:`best_matching`
        to get the single best matching entry.

        :param metadata: The client metadata to get matching entries for
        :type metadata: Bcfg2.Server.Plugins.Metadata.ClientMetadata
        :returns: list -- all matching ``entry_type`` objects (see the
                  constructor docs for more details)
        """
        return [item for item in list(self.entries.values())
                if item.specific.matches(metadata)]

    def best_matching(self, metadata, matching=None):
        """ Return the single most specific matching entry from the
        set of matching entries.  You can use :func:`get_matching` to
        get all matching entries.

        :param metadata: The client metadata to get matching entries for
        :type metadata: Bcfg2.Server.Plugins.Metadata.ClientMetadata
        :param matching: The set of matching entries to pick from.  If
                         this is not provided, :func:`get_matching`
                         will be called.
        :type matching: list of ``entry_type`` objects (see the constructor
                        docs for more details)
        :returns: a single object from the list of matching
                  ``entry_type`` objects
        :raises: :class:`Bcfg2.Server.Plugin.exceptions.PluginExecutionError`
                 if no matching entries are found
        """
        if matching is None:
            matching = self.get_matching(metadata)

        if matching:
            matching.sort(key=operator.attrgetter("specific"))
            return matching[0]
        else:
            raise PluginExecutionError("No matching entries available for %s "
                                       "for %s" % (self.path,
                                                   metadata.hostname))

    def handle_event(self, event):
        """ Dispatch a FAM event to the appropriate function or child
        ``entry_type`` object.  This will probably be handled by a
        call to :func:`update_metadata`, :func:`reset_metadata`,
        :func:`entry_init`, or to the ``entry_type``
        ``handle_event()`` function.

        :param event: An event that applies to a file handled by this
                      EntrySet
        :type event: Bcfg2.Server.FileMonitor.Event
        :returns: None
        """
        action = event.code2str()

        if event.filename == 'info.xml':
            if action in ['exists', 'created', 'changed']:
                self.update_metadata(event)
            elif action == 'deleted':
                self.reset_metadata(event)
            return

        if action in ['exists', 'created']:
            self.entry_init(event)
        else:
            if event.filename not in self.entries:
                self.logger.warning("Got %s event for unknown file %s" %
                                    (action, event.filename))
                if action == 'changed':
                    # received a bogus changed event; warn, but treat
                    # it like a created event
                    self.entry_init(event)
                return
            if action == 'changed':
                self.entries[event.filename].handle_event(event)
            elif action == 'deleted':
                del self.entries[event.filename]

    def entry_init(self, event, entry_type=None, specific=None):
        """ Handle the creation of a file on the filesystem and the
        creation of an object in this EntrySet to track it.

        :param event: An event that applies to a file handled by this
                      EntrySet
        :type event: Bcfg2.Server.FileMonitor.Event
        :param entry_type: Override the default ``entry_type`` for
                           this EntrySet object and create a different
                           object for this entry.  See the constructor
                           docs for more information on
                           ``entry_type``.
        :type entry_type: callable
        :param specific: Override the default :attr:`specific` regular
                         expression used by this object with a custom
                         regular expression that will be used to
                         determine the specificity of this entry.
        :type specific: compiled regular expression object
        :returns: None
        :raises: :class:`Bcfg2.Server.Plugin.exceptions.SpecificityError`
        """
        if entry_type is None:
            entry_type = self.entry_type

        if event.filename in self.entries:
            self.logger.warn("Got duplicate add for %s" % event.filename)
        else:
            fpath = os.path.join(self.path, event.filename)
            try:
                spec = self.specificity_from_filename(event.filename,
                                                      specific=specific)
            except SpecificityError:
                if not self.ignore.match(event.filename):
                    self.logger.error("Could not process filename %s; ignoring"
                                      % fpath)
                return
            self.entries[event.filename] = entry_type(fpath, spec,
                                                      self.encoding)
        self.entries[event.filename].handle_event(event)

    def specificity_from_filename(self, fname, specific=None):
        """ Construct a
        :class:`Bcfg2.Server.Plugin.helpers.Specificity` object from a
        filename and regex. See :attr:`specific` for details on the
        regex.

        :param fname: The filename (not full path) of a file that is
                      in this EntrySet's directory.  It is not
                      necessary to determine first if the filename
                      matches this EntrySet's basename; that can be
                      done by catching
                      :class:`Bcfg2.Server.Plugin.exceptions.SpecificityError`
                      from this function.
        :type fname: string
        :param specific: Override the default :attr:`specific` regular
                         expression used by this object with a custom
                         regular expression that will be used to
                         determine the specificity of this entry.
        :type specific: compiled regular expression object
        :returns: Object representing the specificity of the file
        :rtype: :class:`Bcfg2.Server.Plugin.helpers.Specificity`
        :raises: :class:`Bcfg2.Server.Plugin.exceptions.SpecificityError`
                 if the regex does not match the filename
        """
        if specific is None:
            specific = self.specific
        data = specific.match(fname)
        if not data:
            raise SpecificityError(fname)
        kwargs = {}
        if data.group('hostname'):
            kwargs['hostname'] = data.group('hostname')
        elif data.group('group'):
            kwargs['group'] = data.group('group')
            kwargs['prio'] = int(data.group('prio'))
        else:
            kwargs['all'] = True
        if 'delta' in data.groupdict():
            kwargs['delta'] = data.group('delta')
        return Specificity(**kwargs)

    def update_metadata(self, event):
        """ Process changes to or creation of info.xml files for the
        EntrySet.

        :param event: An event that applies to an info handled by this
                      EntrySet
        :type event: Bcfg2.Server.FileMonitor.Event
        :returns: None
        """
        fpath = os.path.join(self.path, event.filename)
        if event.filename == 'info.xml':
            if not self.infoxml:
                self.infoxml = InfoXML(fpath)
            self.infoxml.HandleEvent(event)
<<<<<<< HEAD
=======
        elif event.filename in [':info', 'info']:
            for line in open(fpath).readlines():
                match = INFO_REGEX.match(line)
                if not match:
                    self.logger.warning("Failed to match line in %s: %s" %
                                        (fpath, line))
                    continue
                else:
                    mgd = match.groupdict()
                    for key, value in list(mgd.items()):
                        if value:
                            self.metadata[key] = value
                    if len(self.metadata['mode']) == 3:
                        self.metadata['mode'] = "0%s" % self.metadata['mode']
>>>>>>> 29399cbc

    def reset_metadata(self, event):
        """ Reset metadata to defaults if info.xml is removed.

        :param event: An event that applies to an info handled by this
                      EntrySet
        :type event: Bcfg2.Server.FileMonitor.Event
        :returns: None
        """
        if event.filename == 'info.xml':
            self.infoxml = None

    def bind_info_to_entry(self, entry, metadata):
        """ Bind the metadata for the given client in the base
        info.xml for this EntrySet to the entry.

        :param entry: The abstract entry to bind the info to. This
                      will be modified in place
        :type entry: lxml.etree._Element
        :param metadata: The client metadata to get info for
        :type metadata: Bcfg2.Server.Plugins.Metadata.ClientMetadata
        :returns: None
        """
        for attr, val in list(self.metadata.items()):
            entry.set(attr, val)
        if self.infoxml is not None:
            self.infoxml.BindEntry(entry, metadata)

    def bind_entry(self, entry, metadata):
        """ Return the single best fully-bound entry from the set of
        available entries for the specified client.

        :param entry: The abstract entry to bind the info to
        :type entry: lxml.etree._Element
        :param metadata: The client metadata to get info for
        :type metadata: Bcfg2.Server.Plugins.Metadata.ClientMetadata
        :returns: lxml.etree._Element - the fully-bound entry
        """
        self.bind_info_to_entry(entry, metadata)
        return self.best_matching(metadata).bind_entry(entry, metadata)


class GroupSpool(Plugin, Generator):
    """ A GroupSpool is a collection of
    :class:`Bcfg2.Server.Plugin.helpers.EntrySet` objects -- i.e., a
    directory tree, each directory in which may contain files that are
    specific to groups/clients/etc. """

    #: ``filename_pattern`` is used as the ``basename`` argument to the
    #: :attr:`es_cls` callable.  It may or may not be a regex,
    #: depending on the :attr:`EntrySet.basename_is_regex` setting.
    filename_pattern = ""

    #: ``es_child_cls`` is a callable that will be used as the
    #: ``entry_type`` argument to the :attr:`es_cls` callable.  It must
    #: return objects that will represent individual files in the
    #: GroupSpool.  For instance,
    #: :class:`Bcfg2.Server.Plugin.helpers.SpecificData`.
    es_child_cls = object

    #: ``es_cls`` is a callable that must return objects that will be
    #: used to represent directories (i.e., sets of entries) within the
    #: GroupSpool.  E.g.,
    #: :class:`Bcfg2.Server.Plugin.helpers.EntrySet`.  The returned
    #: object must implement a callable called ``bind_entry`` that has
    #: the same signature as :attr:`EntrySet.bind_entry`.
    es_cls = EntrySet

    #: The entry type (i.e., the XML tag) handled by this GroupSpool
    #: object.
    entry_type = 'Path'

    def __init__(self, core, datastore):
        Plugin.__init__(self, core, datastore)
        Generator.__init__(self)

        self.fam = Bcfg2.Server.FileMonitor.get_fam()

        #: See :class:`Bcfg2.Server.Plugins.interfaces.Generator` for
        #: details on the Entries attribute.
        self.Entries[self.entry_type] = {}

        #: ``entries`` is a dict whose keys are :func:`event_id` return
        #: values and whose values are :attr:`es_cls` objects. It ties
        #: the directories handled by this GroupSpools to the
        #: :attr:`es_cls` objects that handle each directory.
        self.entries = {}
        self.handles = {}
        self.AddDirectoryMonitor('')
        self.encoding = core.setup['encoding']
    __init__.__doc__ = Plugin.__init__.__doc__

    def add_entry(self, event):
        """ This method handles two functions:

        * Adding a new entry of type :attr:`es_cls` to track a new
          directory.
        * Passing off an event on a file to the correct entry object
          to handle it.

        :param event: An event that applies to a file or directory
                      handled by this GroupSpool
        :type event: Bcfg2.Server.FileMonitor.Event
        :returns: None
        """
        epath = self.event_path(event)
        ident = self.event_id(event)
        if os.path.isdir(epath):
            self.AddDirectoryMonitor(epath[len(self.data):])
        if ident not in self.entries and os.path.isfile(epath):
            dirpath = self.data + ident
            self.entries[ident] = self.es_cls(self.filename_pattern,
                                              dirpath,
                                              self.es_child_cls,
                                              self.encoding)
            self.Entries[self.entry_type][ident] = \
                self.entries[ident].bind_entry
        if not os.path.isdir(epath):
            # do not pass through directory events
            self.entries[ident].handle_event(event)

    def event_path(self, event):
        """ Return the full path to the filename affected by an event.
        :class:`Bcfg2.Server.FileMonitor.Event` objects just contain
        the filename, not the full path, so this function reconstructs
        the fill path based on the path to the :attr:`es_cls` object
        that handles the event.

        :param event: An event that applies to a file or directory
                      handled by this GroupSpool
        :type event: Bcfg2.Server.FileMonitor.Event
        :returns: string
        """
        return os.path.join(self.data,
                            self.handles[event.requestID].lstrip("/"),
                            event.filename)

    def event_id(self, event):
        """ Return a string that can be used to relate the event
        unambiguously to a single :attr:`es_cls` object in the
        :attr:`entries` dict.  In practice, this means:

        * If the event is on a directory, ``event_id`` returns the
          full path to the directory.
        * If the event is on a file, ``event_id`` returns the full
          path to the directory the file is in.

        :param event: An event that applies to a file or directory
                      handled by this GroupSpool
        :type event: Bcfg2.Server.FileMonitor.Event
        :returns: string
        """
        epath = self.event_path(event)
        if os.path.isdir(epath):
            return os.path.join(self.handles[event.requestID].lstrip("/"),
                                event.filename)
        else:
            return self.handles[event.requestID].rstrip("/")

    def set_debug(self, debug):
        for entry in self.entries.values():
            if hasattr(entry, "set_debug"):
                entry.set_debug(debug)
        return Plugin.set_debug(self, debug)
    set_debug.__doc__ = Plugin.set_debug.__doc__

    def HandleEvent(self, event):
        """ HandleEvent is the event dispatcher for GroupSpool
        objects.  It receives all events and dispatches them the
        appropriate handling object (e.g., one of the :attr:`es_cls`
        objects in :attr:`entries`), function (e.g.,
        :func:`add_entry`), or behavior (e.g., deleting an entire
        entry set).

        :param event: An event that applies to a file or directory
                      handled by this GroupSpool
        :type event: Bcfg2.Server.FileMonitor.Event
        :returns: None
        """
        action = event.code2str()
        if event.filename[0] == '/':
            return
        ident = self.event_id(event)

        if action in ['exists', 'created']:
            self.add_entry(event)
        elif action == 'changed':
            if ident in self.entries:
                self.entries[ident].handle_event(event)
            else:
                # got a changed event for a file we didn't know
                # about. go ahead and process this as a 'created', but
                # warn
                self.logger.warning("Got changed event for unknown file %s" %
                                    ident)
                self.add_entry(event)
        elif action == 'deleted':
            fbase = self.handles[event.requestID] + event.filename
            if fbase in self.entries:
                # a directory was deleted
                del self.entries[fbase]
                del self.Entries[self.entry_type][fbase]
            elif ident in self.entries:
                self.entries[ident].handle_event(event)
            elif ident not in self.entries:
                self.logger.warning("Got deleted event for unknown file %s" %
                                    ident)

    def AddDirectoryMonitor(self, relative):
        """ Add a FAM monitor to a new directory and set the
        appropriate event handler.

        :param relative: The path to the directory relative to the
                         base data directory of the GroupSpool object.
        :type relative: string
        :returns: None
        """
        if not relative.endswith('/'):
            relative += '/'
        name = self.data + relative
        if relative not in list(self.handles.values()):
            if not os.path.isdir(name):
                self.logger.error("Failed to open directory %s" % name)
                return
            reqid = self.fam.AddMonitor(name, self)
            self.handles[reqid] = relative<|MERGE_RESOLUTION|>--- conflicted
+++ resolved
@@ -30,73 +30,39 @@
 except ImportError:
     HAS_DJANGO = False
 
-<<<<<<< HEAD
-LOGGER = logging.getLogger(__name__)
-
-=======
-#: A dict containing default metadata for Path entries from bcfg2.conf
-DEFAULT_FILE_METADATA = Bcfg2.Options.OptionParser(
-    dict(configfile=Bcfg2.Options.CFILE,
-         owner=Bcfg2.Options.MDATA_OWNER,
-         group=Bcfg2.Options.MDATA_GROUP,
-         mode=Bcfg2.Options.MDATA_MODE,
-         secontext=Bcfg2.Options.MDATA_SECONTEXT,
-         important=Bcfg2.Options.MDATA_IMPORTANT,
-         paranoid=Bcfg2.Options.MDATA_PARANOID,
-         sensitive=Bcfg2.Options.MDATA_SENSITIVE))
-DEFAULT_FILE_METADATA.parse([Bcfg2.Options.CFILE.cmd, Bcfg2.Options.CFILE])
-del DEFAULT_FILE_METADATA['args']
-del DEFAULT_FILE_METADATA['configfile']
-
-LOGGER = logging.getLogger(__name__)
-
-#: a compiled regular expression for parsing info and :info files
-INFO_REGEX = re.compile(r'owner:(\s)*(?P<owner>\S+)|' +
-                        r'group:(\s)*(?P<group>\S+)|' +
-                        r'mode:(\s)*(?P<mode>\w+)|' +
-                        r'secontext:(\s)*(?P<secontext>\S+)|' +
-                        r'paranoid:(\s)*(?P<paranoid>\S+)|' +
-                        r'sensitive:(\s)*(?P<sensitive>\S+)|' +
-                        r'encoding:(\s)*(?P<encoding>\S+)|' +
-                        r'important:(\s)*(?P<important>\S+)|' +
-                        r'mtime:(\s)*(?P<mtime>\w+)|')
-
-
-def bind_info(entry, metadata, infoxml=None, default=DEFAULT_FILE_METADATA):
-    """ Bind the file metadata in the given
-    :class:`Bcfg2.Server.Plugin.helpers.InfoXML` object to the given
-    entry.
-
-    :param entry: The abstract entry to bind the info to
-    :type entry: lxml.etree._Element
-    :param metadata: The client metadata to get info for
-    :type metadata: Bcfg2.Server.Plugins.Metadata.ClientMetadata
-    :param infoxml: The info.xml file to pull file metadata from
-    :type infoxml: Bcfg2.Server.Plugin.helpers.InfoXML
-    :param default: Default metadata to supply when the info.xml file
-                    does not include a particular attribute
-    :type default: dict
-    :returns: None
-    :raises: :class:`Bcfg2.Server.Plugin.exceptions.PluginExecutionError`
-    """
-    for attr, val in list(default.items()):
-        entry.set(attr, val)
-    if infoxml:
-        mdata = dict()
-        infoxml.pnode.Match(metadata, mdata, entry=entry)
-        if 'Info' not in mdata:
-            msg = "Failed to set metadata for file %s" % entry.get('name')
-            LOGGER.error(msg)
-            raise PluginExecutionError(msg)
-        for attr, val in list(mdata['Info'][None].items()):
-            entry.set(attr, val)
-
-
 class track_statistics(object):  # pylint: disable=C0103
     """ Decorator that tracks execution time for the given
     :class:`Plugin` method with :mod:`Bcfg2.Statistics` for reporting
     via ``bcfg2-admin perf`` """
->>>>>>> 29399cbc
+
+    def __init__(self, name=None):
+        """
+        :param name: The name under which statistics for this function
+                     will be tracked.  By default, the name will be
+                     the name of the function concatenated with the
+                     name of the class the function is a member of.
+        :type name: string
+        """
+        # if this is None, it will be set later during __call_
+        self.name = name
+
+    def __call__(self, func):
+        if self.name is None:
+            self.name = func.__name__
+
+        @wraps(func)
+        def inner(obj, *args, **kwargs):
+            """ The decorated function """
+            name = "%s:%s" % (obj.__class__.__name__, self.name)
+
+            start = time.time()
+            try:
+                return func(obj, *args, **kwargs)
+            finally:
+                Bcfg2.Statistics.stats.add_value(name, time.time() - start)
+
+        return inner
+
 
 def removecomment(stream):
     """ A Genshi filter that removes comments from the stream.  This
@@ -480,15 +446,11 @@
     #: behavior, set ``__identifier__`` to ``None``.
     __identifier__ = 'name'
 
-<<<<<<< HEAD
-    def __init__(self, filename, should_monitor=False):
-=======
     #: If ``create`` is set, then it overrides the ``create`` argument
     #: to the constructor.
     create = None
 
-    def __init__(self, filename, fam=None, should_monitor=False, create=None):
->>>>>>> 29399cbc
+    def __init__(self, filename, should_monitor=False, create=None):
         """
         :param filename: The full path to the file to cache and monitor
         :type filename: string
@@ -617,13 +579,8 @@
         :type fpath: string
         :returns: None
         """
-<<<<<<< HEAD
-        self.extras.append(fpath)
+        self.extra_monitors.append(fpath)
         if self.should_monitor:
-=======
-        self.extra_monitors.append(fpath)
-        if self.fam and self.should_monitor:
->>>>>>> 29399cbc
             self.fam.AddMonitor(fpath, self)
 
     def __iter__(self):
@@ -947,29 +904,6 @@
                 child.Match(metadata, data, entry=entry)
 
 
-<<<<<<< HEAD
-=======
-class InfoNode (INode):
-    """ :class:`Bcfg2.Server.Plugin.helpers.INode` implementation that
-    includes ``<Path>`` tags, suitable for use with :file:`info.xml`
-    files."""
-
-    raw = dict(
-        Client="lambda m, e: '%(name)s' == m.hostname and predicate(m, e)",
-        Group="lambda m, e: '%(name)s' in m.groups and predicate(m, e)",
-        Path="lambda m, e: ('%(name)s' == e.get('name') or " +
-        "'%(name)s' == e.get('realname')) and " +
-        "predicate(m, e)")
-    nraw = dict(
-        Client="lambda m, e: '%(name)s' != m.hostname and predicate(m, e)",
-        Group="lambda m, e: '%(name)s' not in m.groups and predicate(m, e)",
-        Path="lambda m, e: '%(name)s' != e.get('name') and " +
-        "'%(name)s' != e.get('realname') and " +
-        "predicate(m, e)")
-    containers = ['Group', 'Client', 'Path']
-
-
->>>>>>> 29399cbc
 class XMLSrc(XMLFileBacked):
     """ XMLSrc files contain a
     :class:`Bcfg2.Server.Plugin.helpers.INode` hierarchy that returns
@@ -980,13 +914,8 @@
     __cacheobj__ = dict
     __priority_required__ = True
 
-<<<<<<< HEAD
-    def __init__(self, filename, should_monitor=False):
-        XMLFileBacked.__init__(self, filename, should_monitor)
-=======
-    def __init__(self, filename, fam=None, should_monitor=False, create=None):
-        XMLFileBacked.__init__(self, filename, fam, should_monitor, create)
->>>>>>> 29399cbc
+    def __init__(self, filename, should_monitor=False, create=None):
+        XMLFileBacked.__init__(self, filename, should_monitor, create)
         self.items = {}
         self.cache = None
         self.pnode = None
@@ -1593,23 +1522,6 @@
             if not self.infoxml:
                 self.infoxml = InfoXML(fpath)
             self.infoxml.HandleEvent(event)
-<<<<<<< HEAD
-=======
-        elif event.filename in [':info', 'info']:
-            for line in open(fpath).readlines():
-                match = INFO_REGEX.match(line)
-                if not match:
-                    self.logger.warning("Failed to match line in %s: %s" %
-                                        (fpath, line))
-                    continue
-                else:
-                    mgd = match.groupdict()
-                    for key, value in list(mgd.items()):
-                        if value:
-                            self.metadata[key] = value
-                    if len(self.metadata['mode']) == 3:
-                        self.metadata['mode'] = "0%s" % self.metadata['mode']
->>>>>>> 29399cbc
 
     def reset_metadata(self, event):
         """ Reset metadata to defaults if info.xml is removed.
