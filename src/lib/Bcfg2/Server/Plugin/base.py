--- conflicted
+++ resolved
@@ -5,65 +5,6 @@
 from Bcfg2.Utils import ClassName
 
 
-<<<<<<< HEAD
-class Debuggable(object):
-    """ Mixin to add a debugging interface to an object and expose it
-    via XML-RPC on :class:`Bcfg2.Server.Plugin.base.Plugin` objects """
-
-    #: List of names of methods to be exposed as XML-RPC functions
-    __rmi__ = ['toggle_debug', 'set_debug']
-
-    #: How exposed XML-RPC functions should be dispatched to child
-    #: processes.
-    __child_rmi__ = __rmi__[:]
-
-    def __init__(self, name=None):
-        """
-        :param name: The name of the logger object to get.  If none is
-                     supplied, the full name of the class (including
-                     module) will be used.
-        :type name: string
-
-        .. autoattribute:: __rmi__
-        """
-        if name is None:
-            name = "%s.%s" % (self.__class__.__module__,
-                              self.__class__.__name__)
-        self.debug_flag = False
-        self.logger = logging.getLogger(name)
-
-    def set_debug(self, debug):
-        """ Explicitly enable or disable debugging.  This method is exposed
-        via XML-RPC.
-
-        :returns: bool - The new value of the debug flag
-        """
-        self.debug_flag = debug
-        return debug
-
-    def toggle_debug(self):
-        """ Turn debugging output on or off.  This method is exposed
-        via XML-RPC.
-
-        :returns: bool - The new value of the debug flag
-        """
-        return self.set_debug(not self.debug_flag)
-
-    def debug_log(self, message, flag=None):
-        """ Log a message at the debug level.
-
-        :param message: The message to log
-        :type message: string
-        :param flag: Override the current debug flag with this value
-        :type flag: bool
-        :returns: None
-        """
-        if (flag is None and self.debug_flag) or flag:
-            self.logger.error(message)
-
-
-=======
->>>>>>> cd14868d
 class Plugin(Debuggable):
     """ The base class for all Bcfg2 Server plugins. """
 
