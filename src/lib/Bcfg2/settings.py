--- conflicted
+++ resolved
@@ -19,19 +19,6 @@
 
 DATABASES = dict()
 
-<<<<<<< HEAD
-=======
-# Django < 1.2 compat
-DATABASE_ENGINE = None
-DATABASE_NAME = None
-DATABASE_USER = None
-DATABASE_PASSWORD = None
-DATABASE_HOST = None
-DATABASE_PORT = None
-DATABASE_OPTIONS = None
-DATABASE_SCHEMA = None
-
->>>>>>> 3435963a
 TIME_ZONE = None
 
 DEBUG = False
@@ -95,19 +82,6 @@
              OPTIONS=setup['db_options'],
              SCHEMA=setup['db_schema'])
 
-<<<<<<< HEAD
-=======
-    if HAS_DJANGO and django.VERSION[0] == 1 and django.VERSION[1] < 2:
-        DATABASE_ENGINE = setup['db_engine']
-        DATABASE_NAME = DATABASES['default']['NAME']
-        DATABASE_USER = DATABASES['default']['USER']
-        DATABASE_PASSWORD = DATABASES['default']['PASSWORD']
-        DATABASE_HOST = DATABASES['default']['HOST']
-        DATABASE_PORT = DATABASES['default']['PORT']
-        DATABASE_OPTIONS = DATABASES['default']['OPTIONS']
-        DATABASE_SCHEMA = DATABASES['default']['SCHEMA']
-
->>>>>>> 3435963a
     # dropping the version check.  This was added in 1.1.2
     TIME_ZONE = setup['time_zone']
 
